import subprocess
import filecmp, tempfile, shutil, os

# Thank you https://docs.platformio.org/en/latest/projectconf/section_env_build.html !

try:
    tag = (
        subprocess.check_output(["git", "describe", "--tags", "--abbrev=0"], stderr=subprocess.DEVNULL)
        .strip()
        .decode("utf-8")
    )
except:
    tag = "v3.0.0"

grbl_version = tag.replace('v','').rpartition('.')[0]

# Check to see if the head commit exactly matches a tag.
# If so, the revision is "release", otherwise it is BRANCH-COMMIT
try:
    subprocess.check_call(["git", "describe", "--tags", "--exact"], stdout=subprocess.DEVNULL, stderr=subprocess.DEVNULL)
    rev = ''
except:
    branchname = (
        subprocess.check_output(["git", "rev-parse", "--abbrev-ref", "HEAD"])
        .strip()
        .decode("utf-8")
    )
    revision = (
        subprocess.check_output(["git", "rev-parse", "--short", "HEAD"])
        .strip()
        .decode("utf-8")
    )
    modified = (
        subprocess.check_output(["git", "status", "-uno", "-s"])
        .strip()
        .decode("utf-8")
    )
    if modified:
        dirty = "-dirty"
    else:
        dirty = ""

    rev = " (%s-%s%s)" % (branchname, revision, dirty)

git_info = '%s%s' % (tag, rev)

provisional = "FluidNC/src/version.cxx"
final = "FluidNC/src/version.cpp"
with open(provisional, "w") as fp:
    fp.write('const char* grbl_version = \"' + grbl_version + '\";\n')
    fp.write('const char* git_info     = \"' + git_info + '\";\n')

<<<<<<< HEAD
if not (os.path.exists(final) and filecmp.cmp(provisional, final)):
    os.remove(final)
    os.rename(provisional, final)
else:
=======
if not os.path.exists(final):
    # No version.cpp so rename version.cxx to version.cpp
    os.rename(provisional, final)
elif not filecmp.cmp(provisional, final):
    # version.cxx differs from version.cpp so get rid of the
    # old .cpp and rename .cxx to .cpp
    os.remove(final)
    os.rename(provisional, final)
else:
    # The existing version.cpp is the same as the new version.cxx
    # so we can just leave the old version.cpp in place and get
    # rid of version.cxx
>>>>>>> c73ba842
    os.remove(provisional)<|MERGE_RESOLUTION|>--- conflicted
+++ resolved
@@ -50,12 +50,6 @@
     fp.write('const char* grbl_version = \"' + grbl_version + '\";\n')
     fp.write('const char* git_info     = \"' + git_info + '\";\n')
 
-<<<<<<< HEAD
-if not (os.path.exists(final) and filecmp.cmp(provisional, final)):
-    os.remove(final)
-    os.rename(provisional, final)
-else:
-=======
 if not os.path.exists(final):
     # No version.cpp so rename version.cxx to version.cpp
     os.rename(provisional, final)
@@ -68,5 +62,4 @@
     # The existing version.cpp is the same as the new version.cxx
     # so we can just leave the old version.cpp in place and get
     # rid of version.cxx
->>>>>>> c73ba842
     os.remove(provisional)