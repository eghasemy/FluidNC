#include "Grbl.h"
#include <map>

// WG Readable and writable as guest
// WU Readable and writable as user and admin
// WA Readable as user and admin, writable as admin

// If authentication is disabled, auth_level will be LEVEL_ADMIN
bool auth_failed(Word* w, const char* value, WebUI::AuthenticationLevel auth_level) {
    permissions_t permissions = w->getPermissions();
    switch (auth_level) {
        case WebUI::AuthenticationLevel::LEVEL_ADMIN:  // Admin can do anything
            return false;                              // Nothing is an Admin auth fail
        case WebUI::AuthenticationLevel::LEVEL_GUEST:  // Guest can only access open settings
            return permissions != WG;                  // Anything other than RG is Guest auth fail
        case WebUI::AuthenticationLevel::LEVEL_USER:   // User is complicated...
            if (!value) {                              // User can read anything
                return false;                          // No read is a User auth fail
            }
            return permissions == WA;  // User cannot write WA
        default:
            return true;
    }
}

void show_setting(const char* name, const char* value, const char* description, WebUI::ESPResponseStream* out) {
    grbl_sendf(out->client(), "$%s=%s", name, value);
    if (description) {
        grbl_sendf(out->client(), "    %s", description);
    }
    grbl_sendf(out->client(), "\r\n");
}

void settings_restore(uint8_t restore_flag) {
#ifdef WIFI_OR_BLUETOOTH
    if (restore_flag & SettingsRestore::Wifi) {
#    ifdef ENABLE_WIFI
        WebUI::wifi_config.reset_settings();
#    endif
#    ifdef ENABLE_BLUETOOTH
        WebUI::bt_config.reset_settings();
#    endif
    }
#endif
    if (restore_flag & SettingsRestore::Defaults) {
        bool restore_startup = restore_flag & SettingsRestore::StartupLines;
        for (Setting* s = Setting::List; s; s = s->next()) {
            if (!s->getDescription()) {
                const char* name = s->getName();
                if (restore_startup) {  // all settings get restored
                    s->setDefault();
                } else if ((strcmp(name, "Line0") != 0) && (strcmp(name, "Line1") != 0)) {  // non startup settings get restored
                    s->setDefault();
                }
            }
        }
    }
    if (restore_flag & SettingsRestore::Parameters) {
        for (auto idx = CoordIndex::Begin; idx < CoordIndex::End; ++idx) {
            coords[idx]->setDefault();
        }
    }
}

// Get settings values from non volatile storage into memory
void load_settings() {
    for (Setting* s = Setting::List; s; s = s->next()) {
        s->load();
    }
}

extern void make_settings();
extern void make_grbl_commands();

namespace WebUI {
    extern void make_web_settings();
}

void settings_init() {
    EEPROM.begin(EEPROM_SIZE);
    make_settings();
    WebUI::make_web_settings();
    make_grbl_commands();
    load_settings();
}

// TODO Settings - jog may need to be special-cased in the parser, since
// it is not really a setting and the entire line needs to be
// sent to gc_execute_line.  It is probably also more time-critical
// than actual settings, which change infrequently, so handling
// it early is probably prudent.
Error jog_set(uint8_t* value, WebUI::AuthenticationLevel auth_level, WebUI::ESPResponseStream* out) {
    // Execute only if in IDLE or JOG states.
    if (sys.state != State::Idle && sys.state != State::Jog) {
        return Error::IdleError;
    }

    // restore the $J= prefix because gc_execute_line() expects it
    const int MAXLINE = 128;
    char      line[MAXLINE];
    strcpy(line, "$J=");
    strncat(line, (char*)value, MAXLINE - strlen("$J=") - 1);

    return gc_execute_line(line, out->client());  // NOTE: $J= is ignored inside g-code parser and used to detect jog motions.
}

Error show_grbl_help(const char* value, WebUI::AuthenticationLevel auth_level, WebUI::ESPResponseStream* out) {
    report_grbl_help(out->client());
    return Error::Ok;
}

Error report_gcode(const char* value, WebUI::AuthenticationLevel auth_level, WebUI::ESPResponseStream* out) {
    report_gcode_modes(out->client());
    return Error::Ok;
}

void show_grbl_settings(WebUI::ESPResponseStream* out, type_t type, bool wantAxis) {
    for (Setting* s = Setting::List; s; s = s->next()) {
        if (s->getType() == type && s->getGrblName()) {
            bool isAxis = s->getAxis() != NO_AXIS;
            // The following test could be expressed more succinctly with XOR,
            // but is arguably clearer when written out
            if ((wantAxis && isAxis) || (!wantAxis && !isAxis)) {
                show_setting(s->getGrblName(), s->getCompatibleValue(), NULL, out);
            }
        }
    }
}
Error report_normal_settings(const char* value, WebUI::AuthenticationLevel auth_level, WebUI::ESPResponseStream* out) {
    show_grbl_settings(out, GRBL, false);  // GRBL non-axis settings
    show_grbl_settings(out, GRBL, true);   // GRBL axis settings
    return Error::Ok;
}
Error report_extended_settings(const char* value, WebUI::AuthenticationLevel auth_level, WebUI::ESPResponseStream* out) {
    show_grbl_settings(out, GRBL, false);      // GRBL non-axis settings
    show_grbl_settings(out, EXTENDED, false);  // Extended non-axis settings
    show_grbl_settings(out, GRBL, true);       // GRBL axis settings
    show_grbl_settings(out, EXTENDED, true);   // Extended axis settings
    return Error::Ok;
}
Error list_grbl_names(const char* value, WebUI::AuthenticationLevel auth_level, WebUI::ESPResponseStream* out) {
    for (Setting* s = Setting::List; s; s = s->next()) {
        const char* gn = s->getGrblName();
        if (gn) {
            grbl_sendf(out->client(), "$%s => $%s\r\n", gn, s->getName());
        }
    }
    return Error::Ok;
}
Error list_settings(const char* value, WebUI::AuthenticationLevel auth_level, WebUI::ESPResponseStream* out) {
    for (Setting* s = Setting::List; s; s = s->next()) {
        const char* displayValue = auth_failed(s, value, auth_level) ? "<Authentication required>" : s->getStringValue();
        if (s->getType() != PIN) {
            show_setting(s->getName(), displayValue, NULL, out);
        }
    }
    return Error::Ok;
}
Error list_changed_settings(const char* value, WebUI::AuthenticationLevel auth_level, WebUI::ESPResponseStream* out) {
    for (Setting* s = Setting::List; s; s = s->next()) {
        const char* value = s->getStringValue();
        if (!auth_failed(s, value, auth_level) && strcmp(value, s->getDefaultString())) {
            if (s->getType() != PIN) {
                show_setting(s->getName(), value, NULL, out);
            }
        }
    }
    grbl_sendf(out->client(), "(Passwords not shown)\r\n");
    return Error::Ok;
}
Error list_pins(const char* value, WebUI::AuthenticationLevel auth_level, WebUI::ESPResponseStream* out) {
    for (Setting* s = Setting::List; s; s = s->next()) {
        const char* displayValue = auth_failed(s, value, auth_level) ? "<Authentication required>" : s->getStringValue();
        if (s->getType() == PIN) {
            show_setting(s->getName(), displayValue, NULL, out);
        }
    }
    return Error::Ok;
}
Error list_changed_pins(const char* value, WebUI::AuthenticationLevel auth_level, WebUI::ESPResponseStream* out) {
    for (Setting* s = Setting::List; s; s = s->next()) {
        const char* value = s->getStringValue();
        if (s->getType() == PIN && strcmp(value, UNDEFINED_PIN)) {
            show_setting(s->getName(), value, NULL, out);
        }
    }
    return Error::Ok;
}
Error list_commands(const char* value, WebUI::AuthenticationLevel auth_level, WebUI::ESPResponseStream* out) {
    for (Command* cp = Command::List; cp; cp = cp->next()) {
        const char* name    = cp->getName();
        const char* oldName = cp->getGrblName();
        if (oldName) {
            grbl_sendf(out->client(), "$%s or $%s", name, oldName);
        } else {
            grbl_sendf(out->client(), "$%s", name);
        }
        const char* description = cp->getDescription();
        if (description) {
            grbl_sendf(out->client(), " =%s", description);
        }
        grbl_sendf(out->client(), "\r\n");
    }
    return Error::Ok;
}
Error toggle_check_mode(const char* value, WebUI::AuthenticationLevel auth_level, WebUI::ESPResponseStream* out) {
    // Perform reset when toggling off. Check g-code mode should only work if Grbl
    // is idle and ready, regardless of alarm locks. This is mainly to keep things
    // simple and consistent.
    if (sys.state == State::CheckMode) {
        mc_reset();
        report_feedback_message(Message::Disabled);
    } else {
        if (sys.state != State::Idle) {
            return Error::IdleError;  // Requires no alarm mode.
        }
        sys.state = State::CheckMode;
        report_feedback_message(Message::Enabled);
    }
    return Error::Ok;
}
Error disable_alarm_lock(const char* value, WebUI::AuthenticationLevel auth_level, WebUI::ESPResponseStream* out) {
    if (sys.state == State::Alarm) {
        // Block if safety door is ajar.
        if (system_check_safety_door_ajar()) {
            return Error::CheckDoor;
        }
        report_feedback_message(Message::AlarmUnlock);
        sys.state = State::Idle;
        // Don't run startup script. Prevents stored moves in startup from causing accidents.
    }  // Otherwise, no effect.
    return Error::Ok;
}
Error report_ngc(const char* value, WebUI::AuthenticationLevel auth_level, WebUI::ESPResponseStream* out) {
    report_ngc_parameters(out->client());
    return Error::Ok;
}
Error home(int cycle) {
    if (homing_enable->get() == false) {
        return Error::SettingDisabled;
    }
    if (system_check_safety_door_ajar()) {
        return Error::CheckDoor;  // Block if safety door is ajar.
    }
    sys.state = State::Homing;  // Set system state variable
#ifdef USE_I2S_STEPS
    stepper_id_t save_stepper = current_stepper;
    if (save_stepper == ST_I2S_STREAM) {
        stepper_switch(ST_I2S_STATIC);
    }

    mc_homing_cycle(cycle);

    if (save_stepper == ST_I2S_STREAM && current_stepper != ST_I2S_STREAM) {
        stepper_switch(ST_I2S_STREAM);
    }
#else
    mc_homing_cycle(cycle);
#endif
    if (!sys.abort) {             // Execute startup scripts after successful homing.
        sys.state = State::Idle;  // Set to IDLE when complete.
        st_go_idle();             // Set steppers to the settings idle state before returning.
        if (cycle == HOMING_CYCLE_ALL) {
            char line[128];
            system_execute_startup(line);
        }
    }
    return Error::Ok;
}
Error home_all(const char* value, WebUI::AuthenticationLevel auth_level, WebUI::ESPResponseStream* out) {
    return home(HOMING_CYCLE_ALL);
}
Error home_x(const char* value, WebUI::AuthenticationLevel auth_level, WebUI::ESPResponseStream* out) {
    return home(bit(X_AXIS));
}
Error home_y(const char* value, WebUI::AuthenticationLevel auth_level, WebUI::ESPResponseStream* out) {
    return home(bit(Y_AXIS));
}
Error home_z(const char* value, WebUI::AuthenticationLevel auth_level, WebUI::ESPResponseStream* out) {
    return home(bit(Z_AXIS));
}
Error home_a(const char* value, WebUI::AuthenticationLevel auth_level, WebUI::ESPResponseStream* out) {
    return home(bit(A_AXIS));
}
Error home_b(const char* value, WebUI::AuthenticationLevel auth_level, WebUI::ESPResponseStream* out) {
    return home(bit(B_AXIS));
}
Error home_c(const char* value, WebUI::AuthenticationLevel auth_level, WebUI::ESPResponseStream* out) {
    return home(bit(C_AXIS));
}
Error sleep_grbl(const char* value, WebUI::AuthenticationLevel auth_level, WebUI::ESPResponseStream* out) {
    sys_rt_exec_state.bit.sleep = true;
    return Error::Ok;
}
Error get_report_build_info(const char* value, WebUI::AuthenticationLevel auth_level, WebUI::ESPResponseStream* out) {
    if (!value) {
        report_build_info(build_info->get(), out->client());
        return Error::Ok;
    }
    return Error::InvalidStatement;
}
Error report_startup_lines(const char* value, WebUI::AuthenticationLevel auth_level, WebUI::ESPResponseStream* out) {
    report_startup_line(0, startup_line_0->get(), out->client());
    report_startup_line(1, startup_line_1->get(), out->client());
    return Error::Ok;
}

std::map<const char*, uint8_t, cmp_str> restoreCommands = {
#ifdef ENABLE_RESTORE_DEFAULT_SETTINGS
    { "$", SettingsRestore::Defaults },   { "settings", SettingsRestore::Defaults },
#endif
#ifdef ENABLE_RESTORE_CLEAR_PARAMETERS
    { "#", SettingsRestore::Parameters }, { "gcode", SettingsRestore::Parameters },
#endif
#ifdef ENABLE_RESTORE_WIPE_ALL
    { "*", SettingsRestore::All },        { "all", SettingsRestore::All },
#endif
    { "@", SettingsRestore::Wifi },       { "wifi", SettingsRestore::Wifi },
};
Error restore_settings(const char* value, WebUI::AuthenticationLevel auth_level, WebUI::ESPResponseStream* out) {
    if (!value) {
        return Error::InvalidStatement;
    }
    auto it = restoreCommands.find(value);
    if (it == restoreCommands.end()) {
        return Error::InvalidStatement;
    }
    settings_restore(it->second);
    return Error::Ok;
}

Error showState(const char* value, WebUI::AuthenticationLevel auth_level, WebUI::ESPResponseStream* out) {
    grbl_sendf(out->client(), "State 0x%x\r\n", sys.state);
    return Error::Ok;
}
Error doJog(const char* value, WebUI::AuthenticationLevel auth_level, WebUI::ESPResponseStream* out) {
    // For jogging, you must give gc_execute_line() a line that
    // begins with $J=.  There are several ways we can get here,
    // including  $J, $J=xxx, [J]xxx.  For any form other than
    // $J without =, we reconstruct a $J= line for gc_execute_line().
    if (!value) {
        return Error::InvalidStatement;
    }
    char jogLine[LINE_BUFFER_SIZE];
    strcpy(jogLine, "$J=");
    strcat(jogLine, value);
    return gc_execute_line(jogLine, out->client());
}

const char* alarmString(ExecAlarm alarmNumber) {
    auto it = AlarmNames.find(alarmNumber);
    return it == AlarmNames.end() ? NULL : it->second;
}

Error listAlarms(const char* value, WebUI::AuthenticationLevel auth_level, WebUI::ESPResponseStream* out) {
    if (value) {
        char*   endptr      = NULL;
        uint8_t alarmNumber = strtol(value, &endptr, 10);
        if (*endptr) {
            grbl_sendf(out->client(), "Malformed alarm number: %s\r\n", value);
            return Error::InvalidValue;
        }
        const char* alarmName = alarmString(static_cast<ExecAlarm>(alarmNumber));
        if (alarmName) {
            grbl_sendf(out->client(), "%d: %s\r\n", alarmNumber, alarmName);
            return Error::Ok;
        } else {
            grbl_sendf(out->client(), "Unknown alarm number: %d\r\n", alarmNumber);
            return Error::InvalidValue;
        }
    }

    for (auto it = AlarmNames.begin(); it != AlarmNames.end(); it++) {
        grbl_sendf(out->client(), "%d: %s\r\n", it->first, it->second);
    }
    return Error::Ok;
}


const char* errorString(Error errorNumber) {
    auto it = ErrorNames.find(errorNumber);
    return it == ErrorNames.end() ? NULL : it->second;
}

Error listErrors(const char* value, WebUI::AuthenticationLevel auth_level, WebUI::ESPResponseStream* out) {
    if (value) {
        char*   endptr      = NULL;
        uint8_t errorNumber = strtol(value, &endptr, 10);
        if (*endptr) {
            grbl_sendf(out->client(), "Malformed error number: %s\r\n", value);
            return Error::InvalidValue;
        }
        const char* errorName = errorString(static_cast<Error>(errorNumber));
        if (errorName) {
            grbl_sendf(out->client(), "%d: %s\r\n", errorNumber, errorName);
            return Error::Ok;
        } else {
            grbl_sendf(out->client(), "Unknown error number: %d\r\n", errorNumber);
            return Error::InvalidValue;
        }
    }

    for (auto it = ErrorNames.begin(); it != ErrorNames.end(); it++) {
        grbl_sendf(out->client(), "%d: %s\r\n", it->first, it->second);
    }
    return Error::Ok;
}

static bool anyState() {
    return false;
}
static bool idleOrJog() {
    return sys.state != State::Idle && sys.state != State::Jog;
}
static bool idleOrAlarm() {
    return sys.state != State::Idle && sys.state != State::Alarm;
}
static bool notCycleOrHold() {
    return sys.state == State::Cycle && sys.state == State::Hold;
}

// Commands use the same syntax as Settings, but instead of setting or
// displaying a persistent value, a command causes some action to occur.
// That action could be anything, from displaying a run-time parameter
// to performing some system state change.  Each command is responsible
// for decoding its own value string, if it needs one.
void make_grbl_commands() {
    new GrblCommand("", "Help", show_grbl_help, anyState);
    new GrblCommand("T", "State", showState, anyState);
    new GrblCommand("J", "Jog", doJog, idleOrJog);

    new GrblCommand("$", "GrblSettings/List", report_normal_settings, notCycleOrHold);
    new GrblCommand("+", "ExtendedSettings/List", report_extended_settings, notCycleOrHold);
    new GrblCommand("L", "GrblNames/List", list_grbl_names, notCycleOrHold);
    new GrblCommand("S", "Settings/List", list_settings, notCycleOrHold);
    new GrblCommand("SC", "Settings/ListChanged", list_changed_settings, notCycleOrHold);
<<<<<<< HEAD
    new GrblCommand("P", "Pins/List", list_pins, notCycleOrHold);
    new GrblCommand("PC", "Pins/ListChanged", list_changed_pins, notCycleOrHold);
=======
>>>>>>> 0e19f1e5
    new GrblCommand("CMD", "Commands/List", list_commands, notCycleOrHold);
    new GrblCommand("A", "Alarms/List", listAlarms, anyState);
    new GrblCommand("E", "Errors/List", listErrors, anyState);
    new GrblCommand("G", "GCode/Modes", report_gcode, anyState);
    new GrblCommand("C", "GCode/Check", toggle_check_mode, anyState);
    new GrblCommand("X", "Alarm/Disable", disable_alarm_lock, anyState);
    new GrblCommand("NVX", "Settings/Erase", Setting::eraseNVS, idleOrAlarm, WA);
    new GrblCommand("V", "Settings/Stats", Setting::report_nvs_stats, idleOrAlarm);
    new GrblCommand("#", "GCode/Offsets", report_ngc, idleOrAlarm);
    new GrblCommand("H", "Home", home_all, idleOrAlarm);
#ifdef HOMING_SINGLE_AXIS_COMMANDS
    new GrblCommand("HX", "Home/X", home_x, idleOrAlarm);
    new GrblCommand("HY", "Home/Y", home_y, idleOrAlarm);
    new GrblCommand("HZ", "Home/Z", home_z, idleOrAlarm);
    new GrblCommand("HA", "Home/A", home_a, idleOrAlarm);
    new GrblCommand("HB", "Home/B", home_b, idleOrAlarm);
    new GrblCommand("HC", "Home/C", home_c, idleOrAlarm);
#endif
    new GrblCommand("SLP", "System/Sleep", sleep_grbl, idleOrAlarm);
    new GrblCommand("I", "Build/Info", get_report_build_info, idleOrAlarm);
    new GrblCommand("N", "GCode/StartupLines", report_startup_lines, idleOrAlarm);
    new GrblCommand("RST", "Settings/Restore", restore_settings, idleOrAlarm, WA);
};

// normalize_key puts a key string into canonical form -
// without whitespace.
// start points to a null-terminated string.
// Returns the first substring that does not contain whitespace.
// Case is unchanged because comparisons are case-insensitive.
char* normalize_key(char* start) {
    char c;

    // In the usual case, this loop will exit on the very first test,
    // because the first character is likely to be non-white.
    // Null ('\0') is not considered to be a space character.
    while (isspace(c = *start) && c != '\0') {
        ++start;
    }

    // start now points to either a printable character or end of string
    if (c == '\0') {
        return start;
    }

    // Having found the beginning of the printable string,
    // we now scan forward until we find a space character.
    char* end;
    for (end = start; (c = *end) != '\0' && !isspace(c); end++) {}

    // end now points to either a whitespace character of end of string
    // In either case it is okay to place a null there
    *end = '\0';

    return start;
}

// This is the handler for all forms of settings commands,
// $..= and [..], with and without a value.
Error do_command_or_setting(const char* key, char* value, WebUI::AuthenticationLevel auth_level, WebUI::ESPResponseStream* out) {
    // If value is NULL, it means that there was no value string, i.e.
    // $key without =, or [key] with nothing following.
    // If value is not NULL, but the string is empty, that is the form
    // $key= with nothing following the = .  It is important to distinguish
    // those cases so that you can say "$N0=" to clear a startup line.

    // First search the settings list by text name.  If found, set a new
    // value if one is given, otherwise display the current value
    for (Setting* s = Setting::List; s; s = s->next()) {
        if (strcasecmp(s->getName(), key) == 0) {
            if (auth_failed(s, value, auth_level)) {
                return Error::AuthenticationFailed;
            }
            if (value) {
                return s->setStringValue(value);
            } else {
                show_setting(s->getName(), s->getStringValue(), NULL, out);
                return Error::Ok;
            }
        }
    }

    // Then search the setting list by compatible name.  If found, set a new
    // value if one is given, otherwise display the current value in compatible mode
    for (Setting* s = Setting::List; s; s = s->next()) {
        if (s->getGrblName() && strcasecmp(s->getGrblName(), key) == 0) {
            if (auth_failed(s, value, auth_level)) {
                return Error::AuthenticationFailed;
            }
            if (value) {
                return s->setStringValue(value);
            } else {
                show_setting(s->getGrblName(), s->getCompatibleValue(), NULL, out);
                return Error::Ok;
            }
        }
    }
    // If we did not find a setting, look for a command.  Commands
    // handle values internally; you cannot determine whether to set
    // or display solely based on the presence of a value.
    for (Command* cp = Command::List; cp; cp = cp->next()) {
        if ((strcasecmp(cp->getName(), key) == 0) || (cp->getGrblName() && strcasecmp(cp->getGrblName(), key) == 0)) {
            if (auth_failed(cp, value, auth_level)) {
                return Error::AuthenticationFailed;
            }
            return cp->action(value, auth_level, out);
        }
    }

    // If we did not find an exact match and there is no value,
    // indicating a display operation, we allow partial matches
    // and display every possibility.  This only applies to the
    // text form of the name, not to the nnn and ESPnnn forms.
    Error retval = Error::InvalidStatement;
    if (!value) {
        auto lcKey = String(key);
        // We allow the key string to begin with *, which we remove.
        // This lets us look at X axis settings with $*x.
        // $x by itself is the disable alarm lock command
        if (lcKey.startsWith("*")) {
            lcKey.remove(0, 1);
        }
        lcKey.toLowerCase();
        bool found = false;
        for (Setting* s = Setting::List; s; s = s->next()) {
            auto lcTest = String(s->getName());
            lcTest.toLowerCase();

            if (lcTest.indexOf(lcKey) >= 0) {
                const char* displayValue = auth_failed(s, value, auth_level) ? "<Authentication required>" : s->getStringValue();
                show_setting(s->getName(), displayValue, NULL, out);
                found = true;
            }
        }
        if (found) {
            return Error::Ok;
        }
    }
    return Error::InvalidStatement;
}

Error system_execute_line(char* line, WebUI::ESPResponseStream* out, WebUI::AuthenticationLevel auth_level) {
    remove_password(line, auth_level);

    char* value;
    if (*line++ == '[') {  // [ESPxxx] form
        value = strrchr(line, ']');
        if (!value) {
            // Missing ] is an error in this form
            return Error::InvalidStatement;
        }
        // ']' was found; replace it with null and set value to the rest of the line.
        *value++ = '\0';
        // If the rest of the line is empty, replace value with NULL.
        if (*value == '\0') {
            value = NULL;
        }
    } else {
        // $xxx form
        value = strchr(line, '=');
        if (value) {
            // $xxx=yyy form.
            *value++ = '\0';
        }
    }

    char* key = normalize_key(line);

    // At this point there are three possibilities for value
    // NULL - $xxx without =
    // NULL - [ESPxxx] with nothing after ]
    // empty string - $xxx= with nothing after
    // non-empty string - [ESPxxx]yyy or $xxx=yyy
    return do_command_or_setting(key, value, auth_level, out);
}

Error system_execute_line(char* line, uint8_t client, WebUI::AuthenticationLevel auth_level) {
    WebUI::ESPResponseStream stream(client, true);
    return system_execute_line(line, &stream, auth_level);
}

void system_execute_startup(char* line) {
    Error status_code;
    char  gcline[256];
    strncpy(gcline, startup_line_0->get(), 255);
    if (*gcline) {
        status_code = gc_execute_line(gcline, CLIENT_SERIAL);
        report_execute_startup_message(gcline, status_code, CLIENT_SERIAL);
    }
    strncpy(gcline, startup_line_1->get(), 255);
    if (*gcline) {
        status_code = gc_execute_line(gcline, CLIENT_SERIAL);
        report_execute_startup_message(gcline, status_code, CLIENT_SERIAL);
    }
}<|MERGE_RESOLUTION|>--- conflicted
+++ resolved
@@ -434,11 +434,8 @@
     new GrblCommand("L", "GrblNames/List", list_grbl_names, notCycleOrHold);
     new GrblCommand("S", "Settings/List", list_settings, notCycleOrHold);
     new GrblCommand("SC", "Settings/ListChanged", list_changed_settings, notCycleOrHold);
-<<<<<<< HEAD
     new GrblCommand("P", "Pins/List", list_pins, notCycleOrHold);
     new GrblCommand("PC", "Pins/ListChanged", list_changed_pins, notCycleOrHold);
-=======
->>>>>>> 0e19f1e5
     new GrblCommand("CMD", "Commands/List", list_commands, notCycleOrHold);
     new GrblCommand("A", "Alarms/List", listAlarms, anyState);
     new GrblCommand("E", "Errors/List", listErrors, anyState);
