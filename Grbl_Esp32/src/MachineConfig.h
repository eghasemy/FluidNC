/*
    Part of Grbl_ESP32
    2021 -  Stefan de Bruijn

    Grbl_ESP32 is free software: you can redistribute it and/or modify
    it under the terms of the GNU General Public License as published by
    the Free Software Foundation, either version 3 of the License, or
    (at your option) any later version.

    Grbl_ESP32 is distributed in the hope that it will be useful,
    but WITHOUT ANY WARRANTY; without even the implied warranty of
    MERCHANTABILITY or FITNESS FOR A PARTICULAR PURPOSE.  See the
    GNU General Public License for more details.

    You should have received a copy of the GNU General Public License
    along with Grbl_ESP32.  If not, see <http://www.gnu.org/licenses/>.
*/

#pragma once

#include "Assert.h"
#include "Configuration/GenericFactory.h"
#include "Configuration/HandlerBase.h"
#include "Configuration/Configurable.h"
#include "CoolantControl.h"
<<<<<<< HEAD
#include "WebUI/BTConfig.h"
=======
#include "Control.h"
>>>>>>> ff49785c
#include "Probe.h"

// TODO FIXME: Split this file up into several files, perhaps put it in some folder and namespace Machine?

namespace Motors {
    class Motor;
}

class Endstops : public Configuration::Configurable {
public:
    Endstops() = default;

    //     Pin  _positive;
    //     Pin  _negative;
    Pin  _dual;
    bool _hardLimits = true;

    // Configuration system helpers:
    void validate() const override;
    void handle(Configuration::HandlerBase& handler) override;
};

class Gang : public Configuration::Configurable {
public:
    Gang() = default;

    Motors::Motor* _motor    = nullptr;
    Endstops*      _endstops = nullptr;

    // Configuration system helpers:
    void validate() const override;
    void handle(Configuration::HandlerBase& handler) override;
    void afterParse() override;

    ~Gang();
};

class Homing : public Configuration::Configurable {
public:
    Homing() = default;

    int   _cycle             = -1;
    bool  _square            = false;
    bool  _positiveDirection = true;
    float _mpos              = 0;
    float _feedRate          = 500;
    float _seekRate          = 100;
    float _pulloff           = 1.0;  // mm
    int   _debounce          = 10;

    // Configuration system helpers:
    void validate() const override { Assert(_cycle >= 1, "Cycle has to be defined as >= 1 for homing sequence."); }

    void handle(Configuration::HandlerBase& handler) override {
        handler.handle("cycle", _cycle);
        handler.handle("positive_direction", _positiveDirection);
        handler.handle("mpos", _mpos);
        handler.handle("feed_rate", _feedRate);
        handler.handle("seek_rate", _seekRate);
        handler.handle("debounce", _debounce);
        handler.handle("pulloff", _pulloff);
        handler.handle("square", _square);
    }
};

class Axis : public Configuration::Configurable {
public:
    Axis() {
        for (int i = 0; i < MAX_NUMBER_GANGED; ++i) {
            _gangs[i] = nullptr;
        }
    }
    static const int MAX_NUMBER_GANGED = 2;

    Gang*   _gangs[MAX_NUMBER_GANGED];
    Homing* _homing = nullptr;

    int  _stepsPerMm   = 320;
    int  _maxRate      = 1000;
    int  _acceleration = 25;
    int  _maxTravel    = 200;
    bool _softLimits   = false;

    // Configuration system helpers:
    void validate() const override;
    void handle(Configuration::HandlerBase& handler) override;
    void afterParse() override;

    // Checks if a motor matches this axis:
    bool hasMotor(const Motors::Motor* const motor) const;

    ~Axis();
};

class Axes : public Configuration::Configurable {
    static const int MAX_NUMBER_AXIS = 6;

public:
    Axes();

    Pin _sharedStepperDisable;

    int   _numberAxis = 3;
    Axis* _axis[MAX_NUMBER_AXIS];

    // Some small helpers to find the axis index and axis ganged index for a given motor. This
    // is helpful for some motors that need this info, as well as debug information.
    size_t findAxisIndex(const Motors::Motor* const motor) const;
    size_t findAxisGanged(const Motors::Motor* const motor) const;

    inline bool hasSoftLimits() const {
        for (int i = 0; i < _numberAxis; ++i) {
            if (_axis[i]->_softLimits) {
                return true;
            }
        }
        return false;
    }

    inline bool hasHardLimits() const {
        for (int i = 0; i < _numberAxis; ++i) {
            for (int j = 0; j < Axis::MAX_NUMBER_GANGED; ++j) {
                if (_axis[i]->_gangs[j]->_endstops != nullptr && _axis[i]->_gangs[j]->_endstops->_hardLimits) {
                    return true;
                }
            }
        }
        return false;
    }

    // These are used for setup and to talk to the motors as a group.
    void init();
    void read_settings();  // more like 'after read settings, before init'. Oh well...

    // The return value is a bitmask of axes that can home
    uint8_t set_homing_mode(uint8_t homing_mask, bool isHoming);
    void    set_disable(bool disable);
    void    step(uint8_t step_mask, uint8_t dir_mask);
    void    unstep();

    // Configuration helpers:
    void validate() const override;
    void handle(Configuration::HandlerBase& handler) override;
    void afterParse() override;

    ~Axes();
};

class I2SOBus : public Configuration::Configurable {
public:
    I2SOBus() = default;

    Pin _bck;
    Pin _data;
    Pin _ws;

    void validate() const override;
    void handle(Configuration::HandlerBase& handler) override;

    ~I2SOBus() = default;
};

class SPIBus : public Configuration::Configurable {
public:
    SPIBus() = default;

    Pin _ss;
    Pin _miso;
    Pin _mosi;
    Pin _sck;

    void validate() const override;
    void handle(Configuration::HandlerBase& handler) override;

    ~SPIBus() = default;
};

class WifiConfig : public Configuration::Configurable {
public:
    WifiConfig() = default;

    String _ssid     = "GRBL_ESP";
    String _password = "12345678";

    uint32_t _ipAddress = 0x0a000001;  //  10.  0.  0.  1
    uint32_t _gateway   = 0x0a000001;  //  10.  0.  0.  1
    uint32_t _netmask   = 0xffffff00;  // 255.255.255.  0

    bool _dhcp = true;

    void validate() const override {}

    bool tryParseIP(StringRange ip, uint32_t& dst) {
        if (ip.begin() != nullptr) {
            uint32_t value = 0;
            uint32_t tmp   = 0;
            int      c     = 0;
            for (auto ch : ip) {
                if (ch >= '0' && ch <= '9') {
                    tmp = tmp * 10 + ch - '0';
                } else if (ch == '.') {
                    ++c;
                    if (c >= 4) {
                        return false;
                    }
                    if (tmp > 255) {
                        return false;
                    }
                    value = (value << 8) + tmp;
                    tmp   = 0;
                } else if (ch != ' ') {
                    // For convenience / layouting.
                    return false;
                }
            }
            if (tmp > 255) {
                return false;
            }
            value = (value << 8) + tmp;

            // Correct.
            dst = value;

            return true;
        }
        return false;
    }

    void handle(Configuration::HandlerBase& handler) override {
        handler.handle("ssid", _ssid);
        handler.handle("password", _password);

        StringRange ip;
        handler.handle("ip_address", ip);
        tryParseIP(ip, _ipAddress);

        StringRange gateway;
        handler.handle("gateway", gateway);
        tryParseIP(gateway, _gateway);

        StringRange netmask;
        handler.handle("netmask", netmask);
        tryParseIP(netmask, _netmask);

        handler.handle("dhcp", _dhcp);
    }
};

class WifiAPConfig : public WifiConfig {
public:
    WifiAPConfig() = default;

    int _channel = 1;

    void validate() const override {
        WifiConfig::validate();
        Assert(_channel >= 1 && _channel <= 16, "WIFI channel %d is out of bounds", _channel);  // TODO: I guess?
    }

    void handle(Configuration::HandlerBase& handler) override {
        WifiConfig::handle(handler);
        handler.handle("channel", _channel);
    }

    ~WifiAPConfig() = default;
};

class WifiSTAConfig : public WifiConfig {
public:
    WifiSTAConfig() = default;

    void validate() const override { WifiConfig::validate(); }

    void handle(Configuration::HandlerBase& handler) override { WifiConfig::handle(handler); }

    ~WifiSTAConfig() = default;
};

class Communications : public Configuration::Configurable {
public:
    Communications() = default;

    String _userPassword  = "";
    String _adminPassword = "";

    bool _telnetEnable = true;
    int  _telnetPort   = 23;

    bool _httpEnable = true;
    int  _httpPort   = 80;

    String _hostname = "grblesp";

    WebUI::BTConfig* _bluetoothConfig = nullptr;
    WifiAPConfig*    _apConfig        = nullptr;
    WifiSTAConfig*   _staConfig       = nullptr;

    void validate() const override {}
    void handle(Configuration::HandlerBase& handler) override {
        handler.handle("user_password", _userPassword);
        handler.handle("admin_password", _adminPassword);

        handler.handle("telnet_enable", _telnetEnable);
        handler.handle("telnet_port", _telnetPort);

        handler.handle("http_enable", _httpEnable);
        handler.handle("http_port", _httpPort);

        handler.handle("hostname", _hostname);

        handler.handle("bluetooth", _bluetoothConfig);
        handler.handle("wifi_ap", _apConfig);
        handler.handle("wifi_sta", _staConfig);
    }

    ~Communications() {
        delete _bluetoothConfig;
        delete _apConfig;
        delete _staConfig;
    }
};

class MachineConfig : public Configuration::Configurable {
public:
    MachineConfig() = default;

    Axes*           _axes    = nullptr;
    SPIBus*         _spi     = nullptr;
    I2SOBus*        _i2so    = nullptr;
    CoolantControl* _coolant = nullptr;
    Probe*          _probe   = nullptr;
    Communications* _comms   = nullptr;
    Control*        _control = nullptr;

    int _pulseMicroSeconds          = 3;
    int _directionDelayMilliSeconds = 0;
    int _disableDelayMilliSeconds   = 0;

    bool    _laserMode         = false;
    float   _arcTolerance      = 0.002;
    float   _junctionDeviation = 0.01;
    uint8_t _idleTime          = 255;
    bool    _verboseErrors     = false;
    bool    _reportInches      = false;

    String _board = "None";
    String _name  = "None";

    static MachineConfig*& instance() {
        static MachineConfig* instance = nullptr;
        return instance;
    }

    void validate() const override;
    void afterParse() override;
    void handle(Configuration::HandlerBase& handler) override;

    size_t readFile(const char* file, char*& buffer);
    bool   load(const char* file = "/spiffs/config.yaml");

    ~MachineConfig();
};

extern MachineConfig* config;<|MERGE_RESOLUTION|>--- conflicted
+++ resolved
@@ -23,11 +23,8 @@
 #include "Configuration/HandlerBase.h"
 #include "Configuration/Configurable.h"
 #include "CoolantControl.h"
-<<<<<<< HEAD
 #include "WebUI/BTConfig.h"
-=======
 #include "Control.h"
->>>>>>> ff49785c
 #include "Probe.h"
 
 // TODO FIXME: Split this file up into several files, perhaps put it in some folder and namespace Machine?
