/*
    Laser.cpp

    This is similar to the PWM Spindle except that it allows the
    M4 speed vs. power copensation.

    Part of Grbl_ESP32
    2020 -	Bart Dring

    Grbl is free software: you can redistribute it and/or modify
    it under the terms of the GNU General Public License as published by
    the Free Software Foundation, either version 3 of the License, or
    (at your option) any later version.
    Grbl is distributed in the hope that it will be useful,
    but WITHOUT ANY WARRANTY; without even the implied warranty of
    MERCHANTABILITY or FITNESS FOR A PARTICULAR PURPOSE.  See the
    GNU General Public License for more details.
    You should have received a copy of the GNU General Public License
    along with Grbl.  If not, see <http://www.gnu.org/licenses/>.

*/
#include "Laser.h"

// ===================================== Laser ==============================================

namespace Spindles {
    bool Laser::isRateAdjusted() {
        return true;  // can use M4 (CCW) laser mode.
    }

    void Laser::config_message() {
        grbl_msg_sendf(CLIENT_SERIAL,
                       MsgLevel::Info,
<<<<<<< HEAD
                       "Laser spindle on Pin:%s, Freq:%.2fHz, Res:%dbits Laser mode:$32=%d",
                       _output_pin.name().c_str(),
=======
                       "Laser spindle on Pin:%s, Freq:%dHz, Res:%dbits Laser mode:%s",
                       pinName(_output_pin).c_str(),
>>>>>>> 0e19f1e5
                       _pwm_freq,
                       _pwm_precision,
                       laser_mode->getStringValue());  // the current mode

        use_delays = false;  // this will override the value set in Spindle::PWM::init()
    }
}<|MERGE_RESOLUTION|>--- conflicted
+++ resolved
@@ -31,13 +31,8 @@
     void Laser::config_message() {
         grbl_msg_sendf(CLIENT_SERIAL,
                        MsgLevel::Info,
-<<<<<<< HEAD
-                       "Laser spindle on Pin:%s, Freq:%.2fHz, Res:%dbits Laser mode:$32=%d",
+                       "Laser spindle on Pin:%s, Freq:%.2fHz, Res:%dbits Laser mode:%s",
                        _output_pin.name().c_str(),
-=======
-                       "Laser spindle on Pin:%s, Freq:%dHz, Res:%dbits Laser mode:%s",
-                       pinName(_output_pin).c_str(),
->>>>>>> 0e19f1e5
                        _pwm_freq,
                        _pwm_precision,
                        laser_mode->getStringValue());  // the current mode
