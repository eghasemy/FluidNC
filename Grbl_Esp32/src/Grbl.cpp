/*
  Grbl.cpp - Initialization and main loop for Grbl
  Part of Grbl
  Copyright (c) 2014-2016 Sungeun K. Jeon for Gnea Research LLC

	2018 -	Bart Dring This file was modifed for use on the ESP32
					CPU. Do not use this with Grbl for atMega328P

  Grbl is free software: you can redistribute it and/or modify
  it under the terms of the GNU General Public License as published by
  the Free Software Foundation, either version 3 of the License, or
  (at your option) any later version.
  Grbl is distributed in the hope that it will be useful,
  but WITHOUT ANY WARRANTY; without even the implied warranty of
  MERCHANTABILITY or FITNESS FOR A PARTICULAR PURPOSE.  See the
  GNU General Public License for more details.
  You should have received a copy of the GNU General Public License
  along with Grbl.  If not, see <http://www.gnu.org/licenses/>.
*/

#include "Grbl.h"
#include <WiFi.h>

void grbl_init() {
#ifdef USE_I2S_OUT
    i2s_out_init();  // The I2S out must be initialized before it can access the expanded GPIO port
#endif
    WiFi.persistent(false);
    WiFi.disconnect(true);
    WiFi.enableSTA(false);
    WiFi.enableAP(false);
    WiFi.mode(WIFI_OFF);
    serial_init();  // Setup serial baud rate and interrupts
    grbl_msg_sendf(CLIENT_SERIAL, MsgLevel::Info, "Grbl_ESP32 Ver %s Date %s", GRBL_VERSION, GRBL_VERSION_BUILD);  // print grbl_esp32 verion info
    grbl_msg_sendf(CLIENT_SERIAL, MsgLevel::Info, "Compiled with ESP32 SDK:%s", ESP.getSdkVersion());              // print the SDK version
// show the map name at startup
#ifdef MACHINE_NAME
    report_machine_type(CLIENT_SERIAL);
#endif
    settings_init();  // Load Grbl settings from EEPROM
    stepper_init();   // Configure stepper pins and interrupt timers
    init_motors();
    system_ini();  // Configure pinout pins and pin-change interrupt (Renamed due to conflict with esp32 files)
    memset(sys_position, 0, sizeof(sys_position));  // Clear machine position.
<<<<<<< HEAD
#ifdef USE_PEN_SERVO
    servo_init();
#endif
=======
>>>>>>> c2e04dbb

#ifdef USE_MACHINE_INIT
    machine_init();  // user supplied function for special initialization
#endif
    // Initialize system state.
#ifdef FORCE_INITIALIZATION_ALARM
    // Force Grbl into an ALARM state upon a power-cycle or hard reset.
    sys.state = State::Alarm;
#else
    sys.state = State::Idle;
#endif
    // Check for power-up and set system alarm if homing is enabled to force homing cycle
    // by setting Grbl's alarm state. Alarm locks out all g-code commands, including the
    // startup scripts, but allows access to settings and internal commands. Only a homing
    // cycle '$H' or kill alarm locks '$X' will disable the alarm.
    // NOTE: The startup script will run after successful completion of the homing cycle, but
    // not after disabling the alarm locks. Prevents motion startup blocks from crashing into
    // things uncontrollably. Very bad.
#ifdef HOMING_INIT_LOCK
    if (homing_enable->get()) {
        sys.state = State::Alarm;
    }
#endif
    Spindles::Spindle::select();
#ifdef ENABLE_WIFI
    WebUI::wifi_config.begin();
#endif
#ifdef ENABLE_BLUETOOTH
    WebUI::bt_config.begin();
#endif
    WebUI::inputBuffer.begin();
}

static void reset_variables() {
    // Reset system variables.
    State prior_state = sys.state;
    memset(&sys, 0, sizeof(system_t));  // Clear system struct variable.
    sys.state             = prior_state;
    sys.f_override        = DEFAULT_FEED_OVERRIDE;              // Set to 100%
    sys.r_override        = DEFAULT_RAPID_OVERRIDE;             // Set to 100%
    sys.spindle_speed_ovr = DEFAULT_SPINDLE_SPEED_OVERRIDE;     // Set to 100%
    memset(sys_probe_position, 0, sizeof(sys_probe_position));  // Clear probe position.
    sys_probe_state                = 0;
    sys_rt_exec_state              = 0;
    sys_rt_exec_motion_override    = 0;
    sys_rt_exec_accessory_override = 0;
    system_clear_exec_alarm();
    // Reset Grbl primary systems.
    serial_reset_read_buffer(CLIENT_ALL);  // Clear serial read buffer
    gc_init();                             // Set g-code parser to default state
    spindle->stop();
    coolant_init();
    limits_init();
    probe_init();
    plan_reset();  // Clear block buffer and planner variables
    st_reset();    // Clear stepper subsystem variables
    // Sync cleared gcode and planner positions to current system position.
    plan_sync_position();
    gc_sync_position();
    report_init_message(CLIENT_ALL);
}

void run_once() {
    reset_variables();
    // Start Grbl main loop. Processes program inputs and executes them.
    // This can exit on a system abort condition, in which case run_once()
    // is re-executed by an enclosing loop.
    protocol_main_loop();
}

/*
  setup() and loop() in the Arduino .ino implements this control flow:

  void main() {
     init();          // setup()
     while (1) {      // loop()
         run_once();
     }
  }
*/<|MERGE_RESOLUTION|>--- conflicted
+++ resolved
@@ -42,12 +42,6 @@
     init_motors();
     system_ini();  // Configure pinout pins and pin-change interrupt (Renamed due to conflict with esp32 files)
     memset(sys_position, 0, sizeof(sys_position));  // Clear machine position.
-<<<<<<< HEAD
-#ifdef USE_PEN_SERVO
-    servo_init();
-#endif
-=======
->>>>>>> c2e04dbb
 
 #ifdef USE_MACHINE_INIT
     machine_init();  // user supplied function for special initialization
