--- conflicted
+++ resolved
@@ -309,12 +309,6 @@
     xLastWakeTime = xTaskGetTickCount();  // Initialise the xLastWakeTime variable with the current time.
     vTaskDelay(2000);                     // initial delay
     while (true) {                        // don't ever return from this or the task dies
-<<<<<<< HEAD
-
-        //grbl_msg_sendf(CLIENT_SERIAL, MsgLevel::Info, "Servo update");
-
-=======
->>>>>>> 94b6feec
         for (uint8_t axis = X_AXIS; axis < N_AXIS; axis++) {
             for (uint8_t gang_index = 0; gang_index < 2; gang_index++) {
                 myMotor[axis][gang_index]->update();
@@ -372,10 +366,6 @@
 // use this to tell all the motors what the current homing mode is
 // They can use this to setup things like Stall
 void motors_set_homing_mode(uint8_t homing_mask, bool isHoming) {
-<<<<<<< HEAD
-    //grbl_msg_sendf(CLIENT_SERIAL, MsgLevel::Info, "motors_set_homing_mode(%d)", is_homing);
-=======
->>>>>>> 94b6feec
     for (uint8_t gang_index = 0; gang_index < 2; gang_index++) {
         for (uint8_t axis = X_AXIS; axis < N_AXIS; axis++)
             if (bit_istrue(homing_mask, bit(axis)) && (myMotor[axis][gang_index]->is_active))
