/*
    tmc21340_pen.h
    Part of Grbl_ESP32

    Pin assignments for the TMC2130 Pen/Laser controller
    https://github.com/bdring/Grbl_ESP32_TMC2130_Plotter_Controller

    2018    - Bart Dring
    2020    - Mitch Bradley

    Grbl_ESP32 is free software: you can redistribute it and/or modify
    it under the terms of the GNU General Public License as published by
    the Free Software Foundation, either version 3 of the License, or
    (at your option) any later version.

    Grbl is distributed in the hope that it will be useful,
    but WITHOUT ANY WARRANTY; without even the implied warranty of
    MERCHANTABILITY or FITNESS FOR A PARTICULAR PURPOSE.  See the
    GNU General Public License for more details.

    You should have received a copy of the GNU General Public License
    along with Grbl_ESP32.  If not, see <http://www.gnu.org/licenses/>.
*/


// Select a version to match your PCB
//#define MACHINE_V1 // version 1 PCB
#define MACHINE_V2 // version 2 PCB

#ifdef MACHINE_V1
    #define MACHINE_NAME    "ESP32_TMC2130_PEN V1"
    #define X_LIMIT_PIN     GPIO_NUM_2
#else
    #define MACHINE_NAME    "ESP32_TMC2130_PEN V2"
    #define X_LIMIT_PIN     GPIO_NUM_32
#endif

#define USE_TRINAMIC // Using at least 1 trinamic driver

#define X_STEP_PIN              GPIO_NUM_12
#define X_DIRECTION_PIN         GPIO_NUM_26
#define X_TRINAMIC              // using SPI control
#define X_DRIVER_TMC2130        // Which Driver Type?
#define X_CS_PIN                GPIO_NUM_17  //chip select
#define X_RSENSE                TMC2130_RSENSE_DEFAULT

#define Y_STEP_PIN              GPIO_NUM_14
#define Y_DIRECTION_PIN         GPIO_NUM_25
#define Y_TRINAMIC              // using SPI control
#define Y_DRIVER_TMC2130        // Which Driver Type?
#define Y_CS_PIN                GPIO_NUM_16  //chip select
#define Y_RSENSE                TMC2130_RSENSE_DEFAULT

// OK to comment out to use pin for other features
#define STEPPERS_DISABLE_PIN GPIO_NUM_13



// Define one of these 2 options for spindle or servo
#define USE_SERVO_AXES
//#define USE_SPINDLE

#ifdef USE_SERVO_AXES
    #define SPINDLE_TYPE            SPINDLE_TYPE_NONE

    #define SERVO_Z_PIN                     GPIO_NUM_27 // comment this out if PWM spindle/laser control.
    #define SERVO_Z_RANGE_MIN               0.0
    #define SERVO_Z_RANGE_MAX               5.0
    #define SERVO_Z_HOMING_TYPE             SERVO_HOMING_TARGET // during homing it will instantly move to a target value
    #define SERVO_Z_HOME_POS                SERVO_Z_RANGE_MAX // move to max during homing
    #define SERVO_Z_MPOS                    false           // will not use mpos, uses work coordinates
#else
<<<<<<< HEAD
    #define SPINDLE_TYPE        SPINDLE_TYPE_PWM
    #define SPINDLE_PWM_PIN     GPIO_NUM_27
=======
    #define SPINDLE_TYPE SPINDLE_TYPE_RELAY
    #define SPINDLE_PWM_PIN    GPIO_NUM_27
>>>>>>> 0461b45f
#endif

// #define X_LIMIT_PIN          See version section at beginning of file
#define Y_LIMIT_PIN             GPIO_NUM_4
#define LIMIT_MASK              B11

// defaults
#define DEFAULT_Z_STEPS_PER_MM 100.0    // This is used as the servo calibration
#define DEFAULT_Z_MAX_TRAVEL 300.0      // This is used as the servo calibration<|MERGE_RESOLUTION|>--- conflicted
+++ resolved
@@ -70,13 +70,9 @@
     #define SERVO_Z_HOME_POS                SERVO_Z_RANGE_MAX // move to max during homing
     #define SERVO_Z_MPOS                    false           // will not use mpos, uses work coordinates
 #else
-<<<<<<< HEAD
+
     #define SPINDLE_TYPE        SPINDLE_TYPE_PWM
     #define SPINDLE_PWM_PIN     GPIO_NUM_27
-=======
-    #define SPINDLE_TYPE SPINDLE_TYPE_RELAY
-    #define SPINDLE_PWM_PIN    GPIO_NUM_27
->>>>>>> 0461b45f
 #endif
 
 // #define X_LIMIT_PIN          See version section at beginning of file
