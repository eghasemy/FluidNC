/*
    mpcnc.h
    Part of Grbl_ESP32

    Pin assignments for the Buildlog.net MPCNC controller
    https://github.com/bdring/Grbl_ESP32_MPCNC_Controller

    2019    - Bart Dring
    2020    - Mitch Bradley

    Grbl_ESP32 is free software: you can redistribute it and/or modify
    it under the terms of the GNU General Public License as published by
    the Free Software Foundation, either version 3 of the License, or
    (at your option) any later version.

    Grbl is distributed in the hope that it will be useful,
    but WITHOUT ANY WARRANTY; without even the implied warranty of
    MERCHANTABILITY or FITNESS FOR A PARTICULAR PURPOSE.  See the
    GNU General Public License for more details.

    You should have received a copy of the GNU General Public License
    along with Grbl_ESP32.  If not, see <http://www.gnu.org/licenses/>.
*/

// // Pin assignments for the Buildlog.net MPCNC controller


#define MACHINE_NAME "MPCNC_V1P1"

#define USE_GANGED_AXES // allow two motors on an axis

#define X_STEP_PIN      GPIO_NUM_12
#define X2_STEP_PIN     GPIO_NUM_22      // ganged motor
#define X_AXIS_SQUARING

#define Y_STEP_PIN      GPIO_NUM_14
#define Y2_STEP_PIN     GPIO_NUM_21  // ganged motor
#define Y_AXIS_SQUARING

#define Z_STEP_PIN      GPIO_NUM_27

#define X_DIRECTION_PIN GPIO_NUM_26
#define Y_DIRECTION_PIN GPIO_NUM_25
#define Z_DIRECTION_PIN GPIO_NUM_33

// OK to comment out to use pin for other features
#define STEPPERS_DISABLE_PIN GPIO_NUM_13

// Note: if you use PWM rather than relay, you could map GPIO_NUM_2 to mist or flood
//#define USE_SPINDLE_RELAY

#ifdef USE_SPINDLE_RELAY
    #define SPINDLE_TYPE SPINDLE_TYPE_RELAY
<<<<<<< HEAD
    #define SPINDLE_PWM_PIN GPIO_NUM_17
#else
    #define SPINDLE_TYPE SPINDLE_TYPE_PWM
    #define SPINDLE_PWM_PIN         GPIO_NUM_16
=======
    #define SPINDLE_OUTPUT_PIN GPIO_NUM_17
#else
    #define SPINDLE_TYPE SPINDLE_TYPE_PWM
    #define SPINDLE_OUTPUT_PIN         GPIO_NUM_16
>>>>>>> 0461b45f
    #define SPINDLE_ENABLE_PIN      GPIO_NUM_32
#endif

// Note: Only uncomment this if USE_SPINDLE_RELAY is commented out.
// Relay can be used for spindle or either coolant
//#define COOLANT_FLOOD_PIN     GPIO_NUM_2
//#define COOLANT_MIST_PIN      GPIO_NUM_2


#define X_LIMIT_PIN             GPIO_NUM_2
#define Y_LIMIT_PIN             GPIO_NUM_4
#define Z_LIMIT_PIN             GPIO_NUM_15
#define LIMIT_MASK              B111

#define PROBE_PIN               GPIO_NUM_35

// The default value in config.h is wrong for this controller
#ifdef INVERT_CONTROL_PIN_MASK
    #undef INVERT_CONTROL_PIN_MASK
#endif

#define INVERT_CONTROL_PIN_MASK B1110

// Note: default is #define IGNORE_CONTROL_PINS in config.h
// uncomment to these lines to use them

/*
#ifdef IGNORE_CONTROL_PINS
#undef IGNORE_CONTROL_PINS
#endif
*/

#define CONTROL_RESET_PIN           GPIO_NUM_34  // needs external pullup
#define CONTROL_FEED_HOLD_PIN       GPIO_NUM_36  // needs external pullup
#define CONTROL_CYCLE_START_PIN     GPIO_NUM_39  // needs external pullup

#define DEFAULT_STEP_PULSE_MICROSECONDS     3
#define DEFAULT_STEPPER_IDLE_LOCK_TIME      255 //  255 = Keep steppers on

#define DEFAULT_STEPPING_INVERT_MASK    0 // uint8_t
#define DEFAULT_DIRECTION_INVERT_MASK   0 // uint8_t
#define DEFAULT_INVERT_ST_ENABLE        0 // boolean
#define DEFAULT_INVERT_LIMIT_PINS       1 // boolean
#define DEFAULT_INVERT_PROBE_PIN        0 // boolean

#define DEFAULT_STATUS_REPORT_MASK 1

#define DEFAULT_JUNCTION_DEVIATION  0.01 // mm
#define DEFAULT_ARC_TOLERANCE       0.002 // mm
#define DEFAULT_REPORT_INCHES       0 // false

#define DEFAULT_SOFT_LIMIT_ENABLE 0 // false
#define DEFAULT_HARD_LIMIT_ENABLE 0  // false

#define DEFAULT_HOMING_ENABLE           1  // false
#define DEFAULT_HOMING_DIR_MASK         3 // move positive dir Z,negative X,Y
#define DEFAULT_HOMING_FEED_RATE        100.0 // mm/min
#define DEFAULT_HOMING_SEEK_RATE        200.0 // mm/min
#define DEFAULT_HOMING_DEBOUNCE_DELAY   250 // msec (0-65k)
#define DEFAULT_HOMING_PULLOFF          2.0 // mm

#ifdef USE_SPINDLE_RELAY
    #define DEFAULT_SPINDLE_RPM_MAX 1.0 // must be 1 so PWM duty is alway 100% to prevent relay damage
#else
    #define DEFAULT_SPINDLE_RPM_MAX 1000.0 // can be change to your spindle max
#endif

#define DEFAULT_SPINDLE_RPM_MIN 0.0 // rpm

#define DEFAULT_LASER_MODE 0 // false

#define DEFAULT_X_STEPS_PER_MM 200.0
#define DEFAULT_Y_STEPS_PER_MM 200.0
#define DEFAULT_Z_STEPS_PER_MM 800.0

#define DEFAULT_X_MAX_RATE 8000.0 // mm/min
#define DEFAULT_Y_MAX_RATE 8000.0 // mm/min
#define DEFAULT_Z_MAX_RATE 3000.0 // mm/min

#define DEFAULT_X_ACCELERATION (200.0*60*60) // 10*60*60 mm/min^2 = 10 mm/sec^2
#define DEFAULT_Y_ACCELERATION (200.0*60*60) // 10*60*60 mm/min^2 = 10 mm/sec^2
#define DEFAULT_Z_ACCELERATION (100.0*60*60) // 10*60*60 mm/min^2 = 10 mm/sec^2

#define DEFAULT_X_MAX_TRAVEL 500.0 // mm NOTE: Must be a positive value.
#define DEFAULT_Y_MAX_TRAVEL 500.0 // mm NOTE: Must be a positive value.
#define DEFAULT_Z_MAX_TRAVEL 80.0 // mm NOTE: Must be a positive value.<|MERGE_RESOLUTION|>--- conflicted
+++ resolved
@@ -51,17 +51,11 @@
 
 #ifdef USE_SPINDLE_RELAY
     #define SPINDLE_TYPE SPINDLE_TYPE_RELAY
-<<<<<<< HEAD
     #define SPINDLE_PWM_PIN GPIO_NUM_17
 #else
     #define SPINDLE_TYPE SPINDLE_TYPE_PWM
     #define SPINDLE_PWM_PIN         GPIO_NUM_16
-=======
-    #define SPINDLE_OUTPUT_PIN GPIO_NUM_17
-#else
-    #define SPINDLE_TYPE SPINDLE_TYPE_PWM
-    #define SPINDLE_OUTPUT_PIN         GPIO_NUM_16
->>>>>>> 0461b45f
+
     #define SPINDLE_ENABLE_PIN      GPIO_NUM_32
 #endif
 
