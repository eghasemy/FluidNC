--- conflicted
+++ resolved
@@ -207,11 +207,7 @@
 #include "Uart.h"
 // Welcome message
 void report_init_message(Print& client) {
-<<<<<<< HEAD
-    client << "\r\nGrbl " << grbl_version << " [FluidNC " << git_info;
-=======
     client << "\r\nGrbl " << grbl_version << " [FluidNC " << git_info << " (";
->>>>>>> c73ba842
 
 #if defined(ENABLE_WIFI) || defined(ENABLE_BLUETOOTH)
 #    ifdef ENABLE_WIFI
@@ -423,11 +419,7 @@
         client << "A";
     }
 #ifdef ENABLE_BLUETOOTH
-<<<<<<< HEAD
-    if (config->_comms->_bluetoothConfig) {
-=======
     if (WebUI::bt_enable->get()) {
->>>>>>> c73ba842
         client << "B";
     }
 #endif
@@ -455,17 +447,8 @@
     }
 #endif
 #ifdef ENABLE_BLUETOOTH
-<<<<<<< HEAD
-    if (config->_comms->_bluetoothConfig) {
-        String btinfo = config->_comms->_bluetoothConfig->info();
-        if (btinfo.length()) {
-            client << "[MSG: Machine: " << btinfo << "]\n";
-            ;
-        }
-=======
     if (WebUI::bt_enable->get()) {
         client << "[MSG: Machine: " << WebUI::bt_config.info() << "]\n";
->>>>>>> c73ba842
     }
 #endif
 }
