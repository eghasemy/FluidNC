--- conflicted
+++ resolved
@@ -285,12 +285,8 @@
                 report_echo_line_received(activeLine, allChannels);
             }
 
-<<<<<<< HEAD
-            Error status_code = execute_line(activeLine, *activeChannel, AuthenticationLevel::LEVEL_GUEST);
-=======
             Channel* out_channel = Job::leader ? Job::leader : activeChannel;
             Error    status_code = execute_line(activeLine, *out_channel, WebUI::AuthenticationLevel::LEVEL_GUEST);
->>>>>>> becf091b
 
             // Tell the channel that the line has been processed.
             // If the line was aborted, the channel could be invalid
