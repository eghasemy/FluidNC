// Copyright (c) 2014-2016 Sungeun K. Jeon for Gnea Research LLC
// Copyright (c) 2009-2011 Simen Svale Skogsrud
// Copyright (c) 2018 -	Bart Dring
// Use of this source code is governed by a GPLv3 license that can be found in the LICENSE file.

// RS274/NGC parser.

#include "GCode.h"
#include "Settings.h"
#include "Config.h"
#include "Report.h"
#include "Jog.h"
#include "Protocol.h"             // protocol_buffer_synchronize
#include "MotionControl.h"        // mc_override_ctrl_update
#include "Machine/UserOutputs.h"  // setAnalogPercent
#include "Platform.h"             // WEAK_LINK
#include "Job.h"                  // Job::active() and Job::channel()

#include "Machine/MachineConfig.h"
#include "Parameters.h"

#include <string.h>  // memset
#include <math.h>    // sqrt etc.

// Allow iteration over CoordIndex values
CoordIndex& operator++(CoordIndex& i) {
    i = static_cast<CoordIndex>(static_cast<size_t>(i) + 1);
    return i;
}

// NOTE: Max line number is defined by the g-code standard to be 99999. It seems to be an
// arbitrary value, and some GUIs may require more. So we increased it based on a max safe
// value when converting a float (7.2 digit precision)s to an integer.
static const int32_t MaxLineNumber = 10000000;

// Declare gc extern struct
parser_state_t gc_state;
parser_block_t gc_block;

// clang-format off
gc_modal_t modal_defaults = {
    Motion::Seek,
    FeedRate::UnitsPerMin,
    Units::Mm,
    Distance::Absolute,  // G90
    // ArcDistance::Incremental
    Plane::XY,
    // CutterCompensation::Disable,
    ToolLengthOffset::Cancel,
    CoordIndex::G54,
    ProgramFlow::Running,
    {}, // 0, // CoolantState::M7,
    SpindleState::Disable,
    ToolChange::Disable,
    IoControl::None,
    Override::ParkingMotion
};
// clang-format on

#define FAIL(status) return (status);

void gc_init() {
    // Reset parser state:
    memset(&gc_state, 0, sizeof(parser_state_t));

    // Load default G54 coordinate system.
    gc_state.modal          = modal_defaults;
    gc_state.modal.override = config->_start->_deactivateParking ? Override::Disabled : Override::ParkingMotion;
    coords[gc_state.modal.coord_select]->get(gc_state.coord_system);
}

// Sets g-code parser position in mm. Input in steps. Called by the system abort and hard
// limit pull-off routines.
void gc_sync_position() {
    motor_steps_to_mpos(gc_state.position, get_motor_steps());
}

static void gcode_comment_msg(char* comment) {
    char         msg[80];
    const size_t offset = 4;  // ignore "MSG_" part of comment
    size_t       index  = offset;
    if (strstr(comment, "MSG")) {
        while (index < strlen(comment)) {
            msg[index - offset] = comment[index];
            index++;
        }
        msg[index - offset] = 0;  // null terminate
        log_info("GCode Comment..." << msg);
    }
}

// Edit GCode line in-place, removing whitespace and comments and
// converting to uppercase
void collapseGCode(char* line) {
    // parenPtr, if non-NULL, is the address of the character after (
    char* parenPtr = NULL;
    // outPtr is the address where newly-processed characters will be placed.
    // outPtr is alway less than or equal to inPtr.
    char* outPtr = line;
    char  c;
    for (char* inPtr = line; (c = *inPtr) != '\0'; inPtr++) {
        if (isspace(c)) {
            continue;
        }
        switch (c) {
            case ')':
                if (parenPtr) {
                    // Terminate comment by replacing ) with NUL
                    *inPtr = '\0';
                    gcode_comment_msg(parenPtr);
                    parenPtr = NULL;
                }
                // Strip out ) that does not follow a (
                break;
            case '(':
                // Start the comment at the character after (
                parenPtr = inPtr + 1;
                break;
            case ';':
                // NOTE: ';' comment to EOL is a LinuxCNC definition. Not NIST.
                // gcode_comment_msg(inPtr + 1);
                *outPtr = '\0';
                return;
            case '%':
                // TODO: Install '%' feature
                // Program start-end percent sign NOT SUPPORTED.
                // NOTE: This may be installed to distinguish between program running vs manual input,
                // where, during a program, the system auto-cycle start will continue to execute
                // everything until the next '%' sign. This will help fix resuming issues with certain
                // functions that empty the planner buffer to execute its task on-time.
                break;
            case '\r':
                // In case one sneaks in
                break;
            default:
                if (!parenPtr) {
                    *outPtr++ = toupper(c);  // make upper case
                }
        }
    }
    // On loop exit, *inPtr is '\0'
    if (parenPtr) {
        // Handle unterminated ( comments
        gcode_comment_msg(parenPtr);
    }
    *outPtr = '\0';
}

void gc_ngc_changed(CoordIndex coord) {
    allChannels.notifyNgc(coord);
}

void gc_ovr_changed() {
    allChannels.notifyOvr();
}

void gc_wco_changed() {
    if (FORCE_BUFFER_SYNC_DURING_WCO_CHANGE) {
        protocol_buffer_synchronize();
    }
    allChannels.notifyWco();
}

// Executes one line of NUL-terminated G-Code.
// The line may contain whitespace and comments, which are first removed,
// and lower case characters, which are converted to upper case.
// In this function, all units and positions are converted and
// exported to internal functions in terms of (mm, mm/min) and absolute machine
// coordinates, respectively.
Error gc_execute_line(char* line) {
    // Step 0 - remove whitespace and comments and convert to upper case
    collapseGCode(line);

    /* -------------------------------------------------------------------------------------
       STEP 1: Initialize parser block struct and copy current g-code state modes. The parser
       updates these modes and commands as the block line is parser and will only be used and
       executed after successful error-checking. The parser block struct also contains a block
       values struct, word tracking variables, and a non-modal commands tracker for the new
       block. This struct contains all of the necessary information to execute the block. */
    memset(&gc_block, 0, sizeof(parser_block_t));                  // Initialize the parser block struct.
    memcpy(&gc_block.modal, &gc_state.modal, sizeof(gc_modal_t));  // Copy current modes
    AxisCommand axis_command = AxisCommand::None;
    size_t      axis_0, axis_1, axis_linear;
    CoordIndex  coord_select = CoordIndex::G54;  // Tracks G10 P coordinate selection for execution
    // Initialize bitflag tracking variables for axis indices compatible operations.
    size_t axis_words = 0;  // XYZ tracking
    size_t ijk_words  = 0;  // IJK tracking
    // Initialize command and value words and parser flags variables.
    uint32_t command_words = 0;  // Tracks G and M command words. Also used for modal group violations.
    uint32_t value_words   = 0;  // Tracks value words.

    bool jogMotion     = false;
    bool checkMantissa = false;
    bool clockwiseArc  = false;
    bool probeExplicit = false;
    bool probeAway     = false;
    bool probeNoError  = false;
    bool syncLaser     = false;
    bool disableLaser  = false;
    bool laserIsMotion = false;
    bool nonmodalG38   = false;  // Used for G38.6-9

    auto    n_axis = config->_axes->_numberAxis;
    float   coord_data[MAX_N_AXIS];  // Used by WCO-related commands
    uint8_t pValue;                  // Integer value of P word

    // Determine if the line is a jogging motion or a normal g-code block.
    if (line[0] == '$') {  // NOTE: `$J=` already parsed when passed to this function.
        // Set G1 and G94 enforced modes to ensure accurate error checks.
        jogMotion                = true;
        gc_block.modal.motion    = Motion::Linear;
        gc_block.modal.feed_rate = FeedRate::UnitsPerMin;
        if (config->_useLineNumbers) {
            gc_block.values.n = JOG_LINE_NUMBER;  // Initialize default line number reported during jog.
        }
    }

    /* -------------------------------------------------------------------------------------
       STEP 2: Import all g-code words in the block line. A g-code word is a letter followed by
       a number, which can either be a 'G'/'M' command or sets/assigns a command value. Also,
       perform initial error-checks for command word modal group violations, for any repeated
       words, and for negative values set for the value words F, N, P, T, and S. */
    ModalGroup mg_word_bit;  // Bit-value for assigning tracking variables
    uint32_t   bitmask = 0;
    size_t     pos;
    char       letter;
    float      value;
    uint8_t    int_value = 0;
    uint16_t   mantissa  = 0;
    pos                  = jogMotion ? 3 : 0;  // Start parsing after `$J=` if jogging
    while ((letter = line[pos]) != '\0') {     // Loop until no more g-code words in line.
        if (letter == '#') {
            pos++;
            if (!assign_param(line, &pos)) {
                FAIL(Error::BadNumberFormat);
            }
            continue;
        }
        // Import the next g-code word, expecting a letter followed by a value. Otherwise, error out.
        if ((letter < 'A') || (letter > 'Z')) {
            FAIL(Error::ExpectedCommandLetter);  // [Expected word letter]
        }
        pos++;
        if (!read_number(line, &pos, value)) {
            FAIL(Error::BadNumberFormat);  // [Expected word value]
        }
        // Convert values to smaller uint8 significand and mantissa values for parsing this word.
        // NOTE: Mantissa is multiplied by 100 to catch non-integer command values. This is more
        // accurate than the NIST gcode requirement of x10 when used for commands, but not quite
        // accurate enough for value words that require integers to within 0.0001. This should be
        // a good enough compromise and catch most all non-integer errors. To make it compliant,
        // we would simply need to change the mantissa to int16, but this add compiled flash space.
        // Maybe update this later.
        int_value = int8_t(truncf(value));
        mantissa  = lroundf(100 * (value - int_value));  // Compute mantissa for Gxx.x commands.
        // NOTE: Rounding must be used to catch small floating point errors.
        // Check if the g-code word is supported or errors due to modal group violations or has
        // been repeated in the g-code block. If ok, update the command or record its value.
        switch (letter) {
            /* 'G' and 'M' Command Words: Parse commands and check for modal group violations.
           NOTE: Modal group numbers are defined in Table 4 of NIST RS274-NGC v3, pg.20 */
            case 'G':
                // Determine 'G' command and its modal group
                switch (int_value) {
                    // Modal Group G0 - non-modal actions
                    case 10:
                        gc_block.non_modal_command = NonModal::SetCoordinateData;
                        if (mantissa == 0) {
                            if (axis_command != AxisCommand::None) {
                                FAIL(Error::GcodeAxisCommandConflict);  // [Axis word/command conflict]
                            }
                            axis_command = AxisCommand::NonModal;
                        }
                        mg_word_bit = ModalGroup::MG0;
                        break;

                    case 28:
                        gc_block.non_modal_command = mantissa ? NonModal::SetHome0 : NonModal::GoHome0;
                        goto check_mantissa;
                    case 30:
                        gc_block.non_modal_command = mantissa ? NonModal::SetHome1 : NonModal::GoHome1;
                        goto check_mantissa;
                    case 92:
                        gc_block.non_modal_command = mantissa ? NonModal::ResetCoordinateOffset : NonModal::SetCoordinateOffset;
                    check_mantissa:
                        // Check for G10/28/30/92 being called with G0/1/2/3/38 on same block.
                        // * G43.1 is also an axis command but is not explicitly defined this way.
                        switch (mantissa) {
                            case 0:  // Ignore G28.1, G30.1, and G92.1
                                if (axis_command != AxisCommand::None) {
                                    FAIL(Error::GcodeAxisCommandConflict);  // [Axis word/command conflict]
                                }
                                axis_command = AxisCommand::NonModal;
                                break;
                            case 10:
                                mantissa = 0;  // Set to zero to indicate valid non-integer G command.
                                break;
                            default:
                                log_info("M4 requires laser mode or a reversable spindle");
                                FAIL(Error::GcodeUnsupportedCommand);
                                // not reached
                                break;
                        }
                        mg_word_bit = ModalGroup::MG0;
                        break;
                    case 4:
                        gc_block.non_modal_command = NonModal::Dwell;
                        mg_word_bit                = ModalGroup::MG0;
                        break;
                    case 53:
                        gc_block.non_modal_command = NonModal::AbsoluteOverride;
                        mg_word_bit                = ModalGroup::MG0;
                        break;

                    // Modal Group G1 - motion commands
                    case 0:  // G0 - linear rapid traverse
                        axis_command          = AxisCommand::MotionMode;
                        gc_block.modal.motion = Motion::Seek;
                        mg_word_bit           = ModalGroup::MG1;
                        break;
                    case 1:  // G1 - linear feedrate move
                        axis_command          = AxisCommand::MotionMode;
                        gc_block.modal.motion = Motion::Linear;
                        mg_word_bit           = ModalGroup::MG1;
                        break;
                    case 2:  // G2 - clockwise arc
                        axis_command          = AxisCommand::MotionMode;
                        gc_block.modal.motion = Motion::CwArc;
                        mg_word_bit           = ModalGroup::MG1;
                        break;
                    case 3:  // G3 - counterclockwise arc
                        axis_command          = AxisCommand::MotionMode;
                        gc_block.modal.motion = Motion::CcwArc;
                        mg_word_bit           = ModalGroup::MG1;
                        break;
                    case 38:  // G38 - probe
                        //only allow G38 "Probe" commands if a probe pin is defined.
                        if (!config->_probe->exists()) {
                            log_info("No probe pin defined");
                            FAIL(Error::GcodeUnsupportedCommand);  // [Unsupported G command]
                        }
                        // Check for G0/1/2/3/38 being called with G10/28/30/92 on same block.
                        // * G43.1 is also an axis command but is not explicitly defined this way.
                        if (axis_command != AxisCommand::None) {
                            FAIL(Error::GcodeAxisCommandConflict);  // [Axis word/command conflict]
                        }

                        // Indicate that the block contains an explicit G38.n word.  This lets us
                        // allow "G53 G38.n ..." without also allowing a sequence like
                        // "G38.n F10 Z-5 \n G53 X5".  In other words, we can use G53 to make the
                        // probe limit be in machine coordinates, without causing a later G53 that
                        // has no motion word to infer G38.n mode.
                        probeExplicit = true;

                        axis_command = AxisCommand::MotionMode;
                        if (mantissa >= 60) {
                            nonmodalG38 = true;
                            mantissa -= 40;
                        }
                        switch (mantissa) {
                            case 20:
                                gc_block.modal.motion = Motion::ProbeToward;
                                break;
                            case 30:
                                gc_block.modal.motion = Motion::ProbeTowardNoError;
                                break;
                            case 40:
                                gc_block.modal.motion = Motion::ProbeAway;
                                break;
                            case 50:
                                gc_block.modal.motion = Motion::ProbeAwayNoError;
                                break;
                            default:
                                FAIL(Error::GcodeUnsupportedCommand);
                                break;  // [Unsupported G38.x command]
                        }
                        mantissa    = 0;  // Set to zero to indicate valid non-integer G command.
                        mg_word_bit = ModalGroup::MG1;
                        break;

                    case 80:  // G80 - cancel canned cycle
                        gc_block.modal.motion = Motion::None;
                        mg_word_bit           = ModalGroup::MG1;
                        break;
                    case 17:
                        gc_block.modal.plane_select = Plane::XY;
                        mg_word_bit                 = ModalGroup::MG2;
                        break;
                    case 18:
                        gc_block.modal.plane_select = Plane::ZX;
                        mg_word_bit                 = ModalGroup::MG2;
                        break;
                    case 19:
                        gc_block.modal.plane_select = Plane::YZ;
                        mg_word_bit                 = ModalGroup::MG2;
                        break;
                    case 90:
                        switch (mantissa) {
                            case 0:
                                gc_block.modal.distance = Distance::Absolute;
                                mg_word_bit             = ModalGroup::MG3;
                                break;
                            case 10:
                                FAIL(Error::GcodeUnsupportedCommand);  // [G90.1 not supported]
                                // mg_word_bit = ModalGroup::MG4;
                                // gc_block.modal.distance_arc = ArcDistance::Absolute;
                                break;
                            default:
                                FAIL(Error::GcodeUnsupportedCommand);
                                break;
                        }
                        break;
                    case 91:
                        switch (mantissa) {
                            case 0:
                                gc_block.modal.distance = Distance::Incremental;
                                mg_word_bit             = ModalGroup::MG3;
                                break;
                            case 10:
                                mantissa = 0;  // Set to zero to indicate valid non-integer G command.
                                // Arc incremental mode is the default and only supported mode
                                // gc_block.modal.distance_arc = ArcDistance::Incremental;
                                mg_word_bit = ModalGroup::MG4;
                                break;
                            default:
                                FAIL(Error::GcodeUnsupportedCommand);
                                break;
                        }
                        break;
                    case 93:
                        gc_block.modal.feed_rate = FeedRate::InverseTime;
                        mg_word_bit              = ModalGroup::MG5;
                        break;
                    case 94:
                        gc_block.modal.feed_rate = FeedRate::UnitsPerMin;
                        mg_word_bit              = ModalGroup::MG5;
                        break;
                    case 20:
                        gc_block.modal.units = Units::Inches;
                        mg_word_bit          = ModalGroup::MG6;
                        break;
                    case 21:
                        gc_block.modal.units = Units::Mm;
                        mg_word_bit          = ModalGroup::MG6;
                        break;
                    case 40:
                        // NOTE: Not required since cutter radius compensation is always disabled. Only here
                        // to support G40 commands that often appear in g-code program headers to setup defaults.
                        // gc_block.modal.cutter_comp = CutterCompensation::Disable; // G40
                        mg_word_bit = ModalGroup::MG7;
                        break;
                    case 43:
                    case 49:
                        // NOTE: The NIST g-code standard vaguely states that when a tool length offset is changed,
                        // there cannot be any axis motion or coordinate offsets updated. Meaning G43, G43.1, and G49
                        // all are explicit axis commands, regardless if they require axis words or not.
                        if (axis_command != AxisCommand::None) {
                            FAIL(Error::GcodeAxisCommandConflict);
                        }
                        // [Axis word/command conflict] }
                        axis_command = AxisCommand::ToolLengthOffset;
                        if (int_value == 49) {  // G49
                            gc_block.modal.tool_length = ToolLengthOffset::Cancel;
                        } else if (mantissa == 10) {  // G43.1
                            gc_block.modal.tool_length = ToolLengthOffset::EnableDynamic;
                        } else {
                            FAIL(Error::GcodeUnsupportedCommand);  // [Unsupported G43.x command]
                        }
                        mantissa    = 0;  // Set to zero to indicate valid non-integer G command.
                        mg_word_bit = ModalGroup::MG8;
                        break;
                    case 54:
                        gc_block.modal.coord_select = CoordIndex::G54;
                        mg_word_bit                 = ModalGroup::MG12;
                        break;
                    case 55:
                        gc_block.modal.coord_select = CoordIndex::G55;
                        mg_word_bit                 = ModalGroup::MG12;
                        break;
                    case 56:
                        gc_block.modal.coord_select = CoordIndex::G56;
                        mg_word_bit                 = ModalGroup::MG12;
                        break;
                    case 57:
                        gc_block.modal.coord_select = CoordIndex::G57;
                        mg_word_bit                 = ModalGroup::MG12;
                        break;
                    case 58:
                        gc_block.modal.coord_select = CoordIndex::G58;
                        mg_word_bit                 = ModalGroup::MG12;
                        break;
                    case 59:
                        gc_block.modal.coord_select = CoordIndex::G59;
                        mg_word_bit                 = ModalGroup::MG12;
                        break;
                        // NOTE: G59.x are not supported.
                    case 61:
                        if (mantissa != 0) {
                            FAIL(Error::GcodeUnsupportedCommand);  // [G61.1 not supported]
                        }
                        // gc_block.modal.control = ControlMode::ExactPath; // G61
                        mg_word_bit = ModalGroup::MG13;
                        break;
                    default:
                        FAIL(Error::GcodeUnsupportedCommand);  // [Unsupported G command]
                }
                if (mantissa > 0) {
                    FAIL(Error::GcodeCommandValueNotInteger);  // [Unsupported or invalid Gxx.x command]
                }
                // Check for more than one command per modal group violations in the current block
                // NOTE: Variable 'mg_word_bit' is always assigned, if the command is valid.
                bitmask = bitnum_to_mask(mg_word_bit);
                if (bits_are_true(command_words, bitmask)) {
                    FAIL(Error::GcodeModalGroupViolation);
                }
                command_words |= bitmask;
                break;
            case 'M':
                // Determine 'M' command and its modal group
                if (mantissa > 0 && !(int_value == 7 || int_value == 8)) {
                    FAIL(Error::GcodeCommandValueNotInteger);  // [No Mxx.x commands]
                }
                switch (int_value) {
                    case 0:
                        // M0 - Pause
                        gc_block.modal.program_flow = ProgramFlow::Paused;
                        mg_word_bit                 = ModalGroup::MM4;
                        break;
                    case 1:
                        // M1 - Optional Stop not supported
                        mg_word_bit = ModalGroup::MM4;
                        break;
                    case 2:
                        // M2 - Stop
                        gc_block.modal.program_flow = ProgramFlow::CompletedM2;
                        mg_word_bit                 = ModalGroup::MM4;
                        break;
                    case 30:
                        // M30 - End
                        gc_block.modal.program_flow = ProgramFlow::CompletedM30;
                        mg_word_bit                 = ModalGroup::MM4;
                        break;
                    case 3:
                    case 4:
                    case 5:
                        switch (int_value) {
                            case 3:
                                gc_block.modal.spindle = SpindleState::Cw;
                                break;
                            case 4:  // Supported if the spindle can be reversed or laser mode is on.
                                if (spindle->is_reversable || spindle->isRateAdjusted()) {
                                    gc_block.modal.spindle = SpindleState::Ccw;
                                } else {
                                    FAIL(Error::GcodeUnsupportedCommand);
                                }
                                break;
                            case 5:
                                gc_block.modal.spindle = SpindleState::Disable;
                                break;
                        }
                        mg_word_bit = ModalGroup::MM7;
                        break;
                    case 6:  // tool change
                        gc_block.modal.tool_change = ToolChange::Enable;
                        // user_tool_change(gc_state.tool);
                        mg_word_bit = ModalGroup::MM6;
                        break;
                    case 7:
                    case 8:
                    case 9:
                        switch (int_value) {
                            case 7:
                                if (mantissa && mantissa != 10) {
                                    FAIL(Error::GcodeUnsupportedCommand);  // M7 and M7.1 are supported
                                }
                                if (config->_coolant->hasMist()) {
                                    gc_block.coolant = GCodeCoolant::M7;
                                }
                                break;
                            case 8:
                                if (mantissa && mantissa != 10) {
                                    FAIL(Error::GcodeUnsupportedCommand);  // M8 and M8.1 are supported
                                }
                                if (config->_coolant->hasFlood()) {
                                    gc_block.coolant = GCodeCoolant::M8;
                                }
                                break;
                            case 9:
                                if (config->_coolant->hasFlood() || config->_coolant->hasMist()) {
                                    gc_block.coolant = GCodeCoolant::M9;
                                }
                                break;
                        }
                        mg_word_bit = ModalGroup::MM8;
                        break;
                    case 56:
                        if (config->_enableParkingOverrideControl) {
                            gc_block.modal.override = Override::ParkingMotion;
                            mg_word_bit             = ModalGroup::MM9;
                        } else {
                            FAIL(Error::GcodeUnsupportedCommand);  // [Unsupported M command]
                        }
                        break;
                    case 62:
                        gc_block.modal.io_control = IoControl::DigitalOnSync;
                        mg_word_bit               = ModalGroup::MM10;
                        break;
                    case 63:
                        gc_block.modal.io_control = IoControl::DigitalOffSync;
                        mg_word_bit               = ModalGroup::MM10;
                        break;
                    case 64:
                        gc_block.modal.io_control = IoControl::DigitalOnImmediate;
                        mg_word_bit               = ModalGroup::MM10;
                        break;
                    case 65:
                        gc_block.modal.io_control = IoControl::DigitalOffImmediate;
                        mg_word_bit               = ModalGroup::MM10;
                        break;
                    case 67:
                        gc_block.modal.io_control = IoControl::SetAnalogSync;
                        mg_word_bit               = ModalGroup::MM10;
                        break;
                    case 68:
                        gc_block.modal.io_control = IoControl::SetAnalogImmediate;
                        mg_word_bit               = ModalGroup::MM10;
                        break;
                    default:
                        FAIL(Error::GcodeUnsupportedCommand);  // [Unsupported M command]
                }
                // Check for more than one command per modal group violations in the current block
                // NOTE: Variable 'mg_word_bit' is always assigned, if the command is valid.
                bitmask = bitnum_to_mask(mg_word_bit);
                if (bits_are_true(command_words, bitmask)) {
                    FAIL(Error::GcodeModalGroupViolation);
                }
                command_words |= bitmask;
                break;
            // NOTE: All remaining letters assign values.
            default:
                /* Non-Command Words: This initial parsing phase only checks for repeats of the remaining
               legal g-code words and stores their value. Error-checking is performed later since some
               words (I,J,K,L,P,R) have multiple connotations and/or depend on the issued commands. */
                GCodeWord axis_word_bit;
                switch (letter) {
                    case 'A':
                        if (n_axis > A_AXIS) {
                            axis_word_bit               = GCodeWord::A;
                            gc_block.values.xyz[A_AXIS] = value;
                            set_bitnum(axis_words, A_AXIS);
                        } else {
                            FAIL(Error::GcodeUnsupportedCommand);
                        }
                        break;
                    case 'B':
                        if (n_axis > B_AXIS) {
                            axis_word_bit               = GCodeWord::B;
                            gc_block.values.xyz[B_AXIS] = value;
                            set_bitnum(axis_words, B_AXIS);
                        } else {
                            FAIL(Error::GcodeUnsupportedCommand);
                        }
                        break;
                    case 'C':
                        if (n_axis > C_AXIS) {
                            axis_word_bit               = GCodeWord::C;
                            gc_block.values.xyz[C_AXIS] = value;
                            set_bitnum(axis_words, C_AXIS);
                        } else {
                            FAIL(Error::GcodeUnsupportedCommand);
                        }
                        break;

                    case 'D':  // Unsupported word used for parameter debugging
                        axis_word_bit = GCodeWord::D;
                        log_info("Value is " << value);
                        break;
                    case 'E':
                        axis_word_bit     = GCodeWord::E;
                        gc_block.values.e = int_value;
                        //log_info("E " << gc_block.values.e);
                        break;
                    case 'F':
                        axis_word_bit     = GCodeWord::F;
                        gc_block.values.f = value;
                        break;
                    // case 'H': // Not supported
                    case 'I':
                        axis_word_bit               = GCodeWord::I;
                        gc_block.values.ijk[X_AXIS] = value;
                        set_bitnum(ijk_words, X_AXIS);
                        break;
                    case 'J':
                        axis_word_bit               = GCodeWord::J;
                        gc_block.values.ijk[Y_AXIS] = value;
                        set_bitnum(ijk_words, Y_AXIS);
                        break;
                    case 'K':
                        axis_word_bit               = GCodeWord::K;
                        gc_block.values.ijk[Z_AXIS] = value;
                        set_bitnum(ijk_words, Z_AXIS);
                        break;
                    case 'L':
                        axis_word_bit     = GCodeWord::L;
                        gc_block.values.l = int_value;
                        break;
                    case 'N':
                        axis_word_bit     = GCodeWord::N;
                        gc_block.values.n = int32_t(truncf(value));
                        break;
                    case 'P':
                        axis_word_bit     = GCodeWord::P;
                        gc_block.values.p = value;
                        break;
                    case 'Q':
                        axis_word_bit     = GCodeWord::Q;
                        gc_block.values.q = value;
                        //log_info("Q " << value);
                        break;
                    case 'R':
                        axis_word_bit     = GCodeWord::R;
                        gc_block.values.r = value;
                        break;
                    case 'S':
                        axis_word_bit     = GCodeWord::S;
                        gc_block.values.s = value;
                        break;
                    case 'T':
                        axis_word_bit = GCodeWord::T;
                        if (value > MaxToolNumber) {
                            FAIL(Error::GcodeMaxValueExceeded);
                        }
                        log_info("Tool No: " << int_value);
                        // if there is no M6
                        // !gc_block.modal.tool_change == ToolChange::Enable
                        if (!(gc_block.modal.tool_change == ToolChange::Enable)) {
                            if (config->_tool_changer) {
                                config->_tool_changer->tool_change(int_value, true);
                            }
                        }
                        gc_state.tool = int_value;
                        break;
                    case 'X':
                        if (n_axis > X_AXIS) {
                            axis_word_bit               = GCodeWord::X;
                            gc_block.values.xyz[X_AXIS] = value;
                            set_bitnum(axis_words, X_AXIS);

                        } else {
                            FAIL(Error::GcodeUnsupportedCommand);
                        }
                        break;
                    case 'Y':
                        if (n_axis > Y_AXIS) {
                            axis_word_bit               = GCodeWord::Y;
                            gc_block.values.xyz[Y_AXIS] = value;
                            set_bitnum(axis_words, Y_AXIS);
                        } else {
                            FAIL(Error::GcodeUnsupportedCommand);
                        }
                        break;
                    case 'Z':
                        if (n_axis > Z_AXIS) {
                            axis_word_bit               = GCodeWord::Z;
                            gc_block.values.xyz[Z_AXIS] = value;
                            set_bitnum(axis_words, Z_AXIS);
                        } else {
                            FAIL(Error::GcodeUnsupportedCommand);
                        }
                        break;
                    default:
                        FAIL(Error::GcodeUnsupportedCommand);
                }
                // NOTE: Variable 'axis_word_bit' is always assigned, if the non-command letter is valid.
                uint32_t bitmask = bitnum_to_mask(axis_word_bit);
                if (bits_are_true(value_words, bitmask)) {
                    FAIL(Error::GcodeWordRepeated);  // [Word repeated]
                }
                // Check for invalid negative values for words F, N, P, T, and S.
                // NOTE: Negative value check is done here simply for code-efficiency.
                if (bitmask & (bitnum_to_mask(GCodeWord::F) | bitnum_to_mask(GCodeWord::N) | bitnum_to_mask(GCodeWord::P) |
                               bitnum_to_mask(GCodeWord::T) | bitnum_to_mask(GCodeWord::S))) {
                    if (value < 0.0) {
                        FAIL(Error::NegativeValue);  // [Word value cannot be negative]
                    }
                }
                value_words |= bitmask;  // Flag to indicate parameter assigned.
        }
    }
    // Parsing complete!
    /* -------------------------------------------------------------------------------------
       STEP 3: Error-check all commands and values passed in this block. This step ensures all of
       the commands are valid for execution and follows the NIST standard as closely as possible.
       If an error is found, all commands and values in this block are dumped and will not update
       the active system g-code modes. If the block is ok, the active system g-code modes will be
       updated based on the commands of this block, and signal for it to be executed.

       Also, we have to pre-convert all of the values passed based on the modes set by the parsed
       block. There are a number of error-checks that require target information that can only be
       accurately calculated if we convert these values in conjunction with the error-checking.
       This relegates the next execution step as only updating the system g-code modes and
       performing the programmed actions in order. The execution step should not require any
       conversion calculations and would only require minimal checks necessary to execute.
    */
    /* NOTE: At this point, the g-code block has been parsed and the block line can be freed.
       NOTE: It's also possible, at some future point, to break up STEP 2, to allow piece-wise
       parsing of the block on a per-word basis, rather than the entire block. This could remove
       the need for maintaining a large string variable for the entire block and free up some memory.
       To do this, this would simply need to retain all of the data in STEP 1, such as the new block
       data struct, the modal group and value bitflag tracking variables, and axis array indices
       compatible variables. This data contains all of the information necessary to error-check the
       new g-code block when the EOL character is received. However, this would break startup
       lines in how it currently works and would require some refactoring to make it compatible.
    */
    // [0. Non-specific/common error-checks and miscellaneous setup]:
    // Determine implicit axis command conditions. Axis words have been passed, but no explicit axis
    // command has been sent. If so, set axis command to current motion mode.
    if (axis_words) {
        if (axis_command == AxisCommand::None) {
            axis_command = AxisCommand::MotionMode;  // Assign implicit motion-mode
        }
    }
    // Check for valid line number N value.
    if (bitnum_is_true(value_words, GCodeWord::N)) {
        // Line number value cannot be less than zero (done) or greater than max line number.
        if (gc_block.values.n > MaxLineNumber) {
            FAIL(Error::GcodeInvalidLineNumber);  // [Exceeds max line number]
        }
    }
    // clear_bitnum(value_words, GCodeWord::N); // NOTE: Single-meaning value word. Set at end of error-checking.
    // Track for unused words at the end of error-checking.
    // NOTE: Single-meaning value words are removed all at once at the end of error-checking, because
    // they are always used when present. This was done to save a few bytes of flash. For clarity, the
    // single-meaning value words may be removed as they are used. Also, axis words are treated in the
    // same way. If there is an explicit/implicit axis command, XYZ words are always used and are
    // are removed at the end of error-checking.
    // [1. Comments ]: MSG's NOT SUPPORTED. Comment handling performed by protocol.
    // [2. Set feed rate mode ]: G93 F word missing with G1,G2/3 active, implicitly or explicitly. Feed rate
    //   is not defined after switching to G94 from G93.
    // NOTE: For jogging, ignore prior feed rate mode. Enforce G94 and check for required F word.
    if (jogMotion) {
        if (bitnum_is_false(value_words, GCodeWord::F)) {
            FAIL(Error::GcodeUndefinedFeedRate);
        }
        if (!nonmodalG38 && gc_block.modal.units == Units::Inches) {
            gc_block.values.f *= MM_PER_INCH;
        }
    } else {
        if (gc_block.modal.feed_rate == FeedRate::InverseTime) {  // = G93
            // NOTE: G38 can also operate in inverse time, but is undefined as an error. Missing F word check added here.
            if (axis_command == AxisCommand::MotionMode) {
                if ((gc_block.modal.motion != Motion::None) || (gc_block.modal.motion != Motion::Seek)) {
                    if (bitnum_is_false(value_words, GCodeWord::F)) {
                        FAIL(Error::GcodeUndefinedFeedRate);  // [F word missing]
                    }
                }
            }
            // NOTE: It seems redundant to check for an F word to be passed after switching from G94 to G93. We would
            // accomplish the exact same thing if the feed rate value is always reset to zero and undefined after each
            // inverse time block, since the commands that use this value already perform undefined checks. This would
            // also allow other commands, following this switch, to execute and not error out needlessly. This code is
            // combined with the above feed rate mode and the below set feed rate error-checking.
            // [3. Set feed rate ]: F is negative (done.)
            // - In inverse time mode: Always implicitly zero the feed rate value before and after block completion.
            // NOTE: If in G93 mode or switched into it from G94, just keep F value as initialized zero or passed F word
            // value in the block. If no F word is passed with a motion command that requires a feed rate, this will error
            // out in the motion modes error-checking. However, if no F word is passed with NO motion command that requires
            // a feed rate, we simply move on and the state feed rate value gets updated to zero and remains undefined.
        } else {  // = G94
            // - In units per mm mode: If F word passed, ensure value is in mm/min, otherwise push last state value.
            if (gc_state.modal.feed_rate == FeedRate::UnitsPerMin) {  // Last state is also G94
                if (bitnum_is_true(value_words, GCodeWord::F)) {
                    if (!nonmodalG38 && gc_block.modal.units == Units::Inches) {
                        gc_block.values.f *= MM_PER_INCH;
                    }
                } else {
                    gc_block.values.f = gc_state.feed_rate;  // Push last state feed rate
                }
            }  // Else, switching to G94 from G93, so don't push last state feed rate. Its undefined or the passed F word value.
        }
    }
    // clear_bitnum(value_words, GCodeWord::F); // NOTE: Single-meaning value word. Set at end of error-checking.
    // [4. Set spindle speed ]: S is negative (done.)
    if (bitnum_is_false(value_words, GCodeWord::S)) {
        gc_block.values.s = gc_state.spindle_speed;
        // clear_bitnum(value_words, GCodeWord::S); // NOTE: Single-meaning value word. Set at end of error-checking.
        // [5. Select tool ]: NOT SUPPORTED. Only tracks value. T is negative (done.) Not an integer. Greater than max tool value.
        // clear_bitnum(value_words, GCodeWord::T); // NOTE: Single-meaning value word. Set at end of error-checking.
        // [6. Change tool ]: N/A
        // [7. Spindle control ]: N/A
        // [8. Coolant control ]: N/A
        // [9. Enable/disable feed rate or spindle overrides ]: NOT SUPPORTED.
    }

    if (config->_enableParkingOverrideControl) {
        if (bitnum_is_true(command_words, ModalGroup::MM9)) {  // Already set as enabled in parser.
            if (bitnum_is_true(value_words, GCodeWord::P)) {
                if (gc_block.values.p == 0.0) {
                    gc_block.modal.override = Override::Disabled;
                }
                clear_bits(value_words, bitnum_to_mask(GCodeWord::P));
            }
        }
    }
    // [10. Dwell ]: P value missing. P is negative (done.) NOTE: See below.
    if (gc_block.non_modal_command == NonModal::Dwell) {
        if (bitnum_is_false(value_words, GCodeWord::P)) {
            FAIL(Error::GcodeValueWordMissing);  // [P word missing]
        }
        clear_bitnum(value_words, GCodeWord::P);
    }
    if ((gc_block.modal.io_control == IoControl::DigitalOnSync) || (gc_block.modal.io_control == IoControl::DigitalOffSync) ||
        (gc_block.modal.io_control == IoControl::DigitalOnImmediate) || (gc_block.modal.io_control == IoControl::DigitalOffImmediate)) {
        if (bitnum_is_false(value_words, GCodeWord::P)) {
            FAIL(Error::GcodeValueWordMissing);  // [P word missing]
        }
        clear_bitnum(value_words, GCodeWord::P);
    }
    if ((gc_block.modal.io_control == IoControl::SetAnalogSync) || (gc_block.modal.io_control == IoControl::SetAnalogImmediate)) {
        if (bitnum_is_false(value_words, GCodeWord::E) || bitnum_is_false(value_words, GCodeWord::Q)) {
            FAIL(Error::GcodeValueWordMissing);
        }
        clear_bitnum(value_words, GCodeWord::E);
        clear_bitnum(value_words, GCodeWord::Q);
    }
    // [11. Set active plane ]: N/A
    switch (gc_block.modal.plane_select) {
        case Plane::XY:
            axis_0      = X_AXIS;
            axis_1      = Y_AXIS;
            axis_linear = Z_AXIS;
            break;
        case Plane::ZX:
            axis_0      = Z_AXIS;
            axis_1      = X_AXIS;
            axis_linear = Y_AXIS;
            break;
        default:  // case Plane::YZ:
            axis_0      = Y_AXIS;
            axis_1      = Z_AXIS;
            axis_linear = X_AXIS;
    }

    // [12. Set length units ]: N/A
    // Pre-convert XYZ coordinate values to millimeters, if applicable.
    if (!nonmodalG38 && gc_block.modal.units == Units::Inches) {
        for (size_t idx = 0; idx < n_axis; idx++) {  // Axes indices are consistent, so loop may be used.
            if ((idx < A_AXIS || idx > C_AXIS) && bitnum_is_true(axis_words, idx)) {
                gc_block.values.xyz[idx] *= MM_PER_INCH;
            }
        }
    }

    // [13. Cutter radius compensation ]: G41/42 NOT SUPPORTED. Error, if enabled while G53 is active.
    // [G40 Errors]: G2/3 arc is programmed after a G40. The linear move after disabling is less than tool diameter.
    //   NOTE: Since cutter radius compensation is never enabled, these G40 errors don't apply. G40 is supported
    //   only for the purpose of not erroring when G40 is sent with a g-code program header to setup the default modes.
    // [14. Cutter length compensation ]: G43 NOT SUPPORTED, but G43.1 and G49 are.
    // [G43.1 Errors]: Motion command in same line.
    //   NOTE: Although not explicitly stated so, G43.1 should be applied to only one valid
    //   axis that is configured (in config.h). There should be an error if the configured axis
    //   is absent or if any of the other axis words are present.
    if (axis_command == AxisCommand::ToolLengthOffset) {  // Indicates called in block.
        gc_ngc_changed(CoordIndex::TLO);
        if (gc_block.modal.tool_length == ToolLengthOffset::EnableDynamic) {
            if (axis_words ^ bitnum_to_mask(TOOL_LENGTH_OFFSET_AXIS)) {
                FAIL(Error::GcodeG43DynamicAxisError);
            }
        }
    }
    // [15. Coordinate system selection ]: *N/A. Error, if cutter radius comp is active.
    // TODO: Reading the coordinate data may require a buffer sync when the cycle
    // is active. The read pauses the processor temporarily and may cause a rare crash. For
    // future versions on processors with enough memory, all coordinate data should be stored
    // in memory and written to non-volatile storage only when there is not a cycle active.
    float block_coord_system[MAX_N_AXIS];
    copyAxes(block_coord_system, gc_state.coord_system);
    if (bitnum_is_true(command_words, ModalGroup::MG12)) {  // Check if called in block
        // This error probably cannot happen because preceding code sets
        // gc_block.modal.coord_select only to specific supported values
        if (gc_block.modal.coord_select >= CoordIndex::NWCSystems) {
            FAIL(Error::GcodeUnsupportedCoordSys);  // [Greater than N sys]
        }
        if (gc_state.modal.coord_select != gc_block.modal.coord_select) {
            coords[gc_block.modal.coord_select]->get(block_coord_system);
        }
    }
    // [16. Set path control mode ]: N/A. Only G61. G61.1 and G64 NOT SUPPORTED.
    // [17. Set distance mode ]: N/A. Only G91.1. G90.1 NOT SUPPORTED.
    // [18. Set retract mode ]: NOT SUPPORTED.
    // [19. Remaining non-modal actions ]: Check go to predefined position, set G10, or set axis offsets.
    // NOTE: We need to separate the non-modal commands that are axis word-using (G10/G28/G30/G92), as these
    // commands all treat axis words differently. G10 as absolute offsets or computes current position as
    // the axis value, G92 similarly to G10 L20, and G28/30 as an intermediate target position that observes
    // all the current coordinate system and G92 offsets.
    switch (gc_block.non_modal_command) {
        case NonModal::SetCoordinateData:
            // [G10 Errors]: L missing and is not 2 or 20. P word missing. (Negative P value done.)
            // [G10 L2 Errors]: R word NOT SUPPORTED. P value not 0 to nCoordSys(max 9). Axis words missing.
            // [G10 L20 Errors]: P must be 0 to nCoordSys(max 9). Axis words missing.
            if (!axis_words) {
                FAIL(Error::GcodeNoAxisWords)
            };  // [No axis words]
            if (bits_are_false(value_words, (bitnum_to_mask(GCodeWord::P) | bitnum_to_mask(GCodeWord::L)))) {
                FAIL(Error::GcodeValueWordMissing);  // [P/L word missing]
            }
            if (gc_block.values.l != 20) {
                if (gc_block.values.l == 2) {
                    if (bitnum_is_true(value_words, GCodeWord::R)) {
                        FAIL(Error::GcodeUnsupportedCommand);  // [G10 L2 R not supported]
                    }
                } else {
                    FAIL(Error::GcodeUnsupportedCommand);  // [Unsupported L]
                }
            }
            // Select the coordinate system based on the P word
            pValue = int8_t(truncf(gc_block.values.p));  // Convert p value to integer
            if (pValue > 0) {
                // P1 means G54, P2 means G55, etc.
                coord_select = static_cast<CoordIndex>(pValue - 1 + int(CoordIndex::G54));
            } else {
                // P0 means use currently-selected system
                coord_select = gc_block.modal.coord_select;
            }
            if (coord_select >= CoordIndex::NWCSystems) {
                FAIL(Error::GcodeUnsupportedCoordSys);  // [Greater than N sys]
            }
            clear_bits(value_words, (bitnum_to_mask(GCodeWord::L) | bitnum_to_mask(GCodeWord::P)));
            coords[coord_select]->get(coord_data);

            // Pre-calculate the coordinate data changes.
            for (size_t idx = 0; idx < n_axis; idx++) {  // Axes indices are consistent, so loop may be used.
                // Update axes defined only in block. Always in machine coordinates. Can change non-active system.
                if (bitnum_is_true(axis_words, idx)) {
                    if (gc_block.values.l == 20) {
                        // L20: Update coordinate system axis at current position (with modifiers) with programmed value
                        // WPos = MPos - WCS - G92 - TLO  ->  WCS = MPos - G92 - TLO - WPos
                        coord_data[idx] = gc_state.position[idx] - gc_state.coord_offset[idx] - gc_block.values.xyz[idx];
                        if (idx == TOOL_LENGTH_OFFSET_AXIS) {
                            coord_data[idx] -= gc_state.tool_length_offset;
                        }
                    } else {
                        // L2: Update coordinate system axis to programmed value.
                        coord_data[idx] = gc_block.values.xyz[idx];
                    }
                }  // Else, keep current stored value.
            }
            gc_ngc_changed(static_cast<CoordIndex>(coord_select));
            break;
        case NonModal::SetCoordinateOffset:
            // [G92 Errors]: No axis words.
            if (!axis_words) {
                FAIL(Error::GcodeNoAxisWords);  // [No axis words]
            }
            // Update axes defined only in block. Offsets current system to defined value. Does not update when
            // active coordinate system is selected, but is still active unless G92.1 disables it.
            for (size_t idx = 0; idx < n_axis; idx++) {  // Axes indices are consistent, so loop may be used.
                if (bitnum_is_true(axis_words, idx)) {
                    // WPos = MPos - WCS - G92 - TLO  ->  G92 = MPos - WCS - TLO - WPos
                    gc_block.values.xyz[idx] = gc_state.position[idx] - block_coord_system[idx] - gc_block.values.xyz[idx];
                    if (idx == TOOL_LENGTH_OFFSET_AXIS) {
                        gc_block.values.xyz[idx] -= gc_state.tool_length_offset;
                    }
                } else {
                    gc_block.values.xyz[idx] = gc_state.coord_offset[idx];
                }
            }
            gc_ngc_changed(CoordIndex::G92);
            break;
        default:
            // At this point, the rest of the explicit axis commands treat the axis values as the traditional
            // target position with the coordinate system offsets, G92 offsets, absolute override, and distance
            // modes applied. This includes the motion mode commands. We can now pre-compute the target position.
            // NOTE: Tool offsets may be appended to these conversions when/if this feature is added.
            if (axis_command != AxisCommand::ToolLengthOffset) {  // TLO block any axis command.
                if (axis_words) {
                    for (size_t idx = 0; idx < n_axis; idx++) {  // Axes indices are consistent, so loop may be used to save flash space.
                        if (bitnum_is_false(axis_words, idx)) {
                            gc_block.values.xyz[idx] = gc_state.position[idx];  // No axis word in block. Keep same axis position.
                        } else {
                            // Update specified value according to distance mode or ignore if absolute override is active.
                            // NOTE: G53 is never active with G28/30 since they are in the same modal group.
                            if (gc_block.non_modal_command != NonModal::AbsoluteOverride) {
                                // Apply coordinate offsets based on distance mode.
                                if (!nonmodalG38 && gc_block.modal.distance == Distance::Absolute) {
                                    gc_block.values.xyz[idx] += block_coord_system[idx] + gc_state.coord_offset[idx];
                                    if (idx == TOOL_LENGTH_OFFSET_AXIS) {
                                        gc_block.values.xyz[idx] += gc_state.tool_length_offset;
                                    }
                                } else {  // Incremental mode
                                    gc_block.values.xyz[idx] += gc_state.position[idx];
                                }
                            }
                        }
                    }
                }
            }
            // Check remaining non-modal commands for errors.
            switch (gc_block.non_modal_command) {
                case NonModal::GoHome0:  // G28
                case NonModal::GoHome1:  // G30
                    // [G28/30 Errors]: Cutter compensation is enabled.
                    // Retreive G28/30 go-home position data (in machine coordinates) from non-volatile storage
                    if (gc_block.non_modal_command == NonModal::GoHome0) {
                        coords[CoordIndex::G28]->get(coord_data);
                    } else {  // == NonModal::GoHome1
                        coords[CoordIndex::G30]->get(coord_data);
                    }
                    if (axis_words) {
                        // Move only the axes specified in secondary move.
                        for (size_t idx = 0; idx < n_axis; idx++) {
                            if (!(axis_words & bitnum_to_mask(idx))) {
                                coord_data[idx] = gc_state.position[idx];
                            }
                        }
                    } else {
                        axis_command = AxisCommand::None;  // Set to none if no intermediate motion.
                    }
                    break;
                case NonModal::SetHome0:  // G28.1
                case NonModal::SetHome1:  // G30.1
                    // [G28.1/30.1 Errors]: Cutter compensation is enabled.
                    // NOTE: If axis words are passed here, they are interpreted as an implicit motion mode.
                    break;
                case NonModal::ResetCoordinateOffset:
                    // NOTE: If axis words are passed here, they are interpreted as an implicit motion mode.
                    break;
                case NonModal::AbsoluteOverride:
                    // [G53 Errors]: G0 and G1 are not active. Cutter compensation is enabled.
                    // NOTE: All explicit axis word commands are in this modal group. So no implicit check necessary.
                    if (!(probeExplicit || gc_block.modal.motion == Motion::Seek || gc_block.modal.motion == Motion::Linear)) {
                        FAIL(Error::GcodeG53InvalidMotionMode);  // [G53 G0/1 not active]
                    }
                    break;
                default:
                    break;
            }
    }
    // [20. Motion modes ]:
    if (gc_block.modal.motion == Motion::None) {
        // [G80 Errors]: Axis word are programmed while G80 is active.
        // NOTE: Even non-modal commands or TLO that use axis words will throw this strict error.
        if (axis_words) {
            FAIL(Error::GcodeAxisWordsExist);  // [No axis words allowed]
        }
        // Check remaining motion modes, if axis word are implicit (exist and not used by G10/28/30/92), or
        // was explicitly commanded in the g-code block.
    } else if (axis_command == AxisCommand::MotionMode) {
        if (gc_block.modal.motion == Motion::Seek) {
            // [G0 Errors]: Axis letter not configured or without real value (done.)
            // Axis words are optional. If missing, set axis command flag to ignore execution.
            if (!axis_words) {
                axis_command = AxisCommand::None;
            }
            // All remaining motion modes (all but G0 and G80), require a valid feed rate value. In units per mm mode,
            // the value must be positive. In inverse time mode, a positive value must be passed with each block.
        } else {
            // Check if feed rate is defined for the motion modes that require it.
            if (gc_block.values.f == 0.0) {
                FAIL(Error::GcodeUndefinedFeedRate);  // [Feed rate undefined]
            }
            switch (gc_block.modal.motion) {
                case Motion::None:
                    break;  // Feed rate is unnecessary
                case Motion::Seek:
                    break;  // Feed rate is unnecessary
                case Motion::Linear:
                    // [G1 Errors]: Feed rate undefined. Axis letter not configured or without real value.
                    // Axis words are optional. If missing, set axis command flag to ignore execution.
                    if (!axis_words) {
                        axis_command = AxisCommand::None;
                    }
                    break;
                case Motion::CwArc:
                    clockwiseArc = true;  // No break intentional.
                case Motion::CcwArc:
                    // [G2/3 Errors All-Modes]: Feed rate undefined.
                    // [G2/3 Radius-Mode Errors]: No axis words in selected plane. Target point is same as current.
                    // [G2/3 Offset-Mode Errors]: No axis words and/or offsets in selected plane. The radius to the current
                    //   point and the radius to the target point differs more than 0.002mm (EMC def. 0.5mm OR 0.005mm and 0.1% radius).
                    // [G2/3 Full-Circle-Mode Errors]: NOT SUPPORTED. Axis words exist. No offsets programmed. P must be an integer.
                    // NOTE: Both radius and offsets are required for arc tracing and are pre-computed with the error-checking.
                    if (!axis_words) {
                        FAIL(Error::GcodeNoAxisWords);  // [No axis words]
                    }
                    if (!(axis_words & (bitnum_to_mask(axis_0) | bitnum_to_mask(axis_1)))) {
                        FAIL(Error::GcodeNoAxisWordsInPlane);  // [No axis words in plane]
                    }
                    if (gc_block.values.p != truncf(gc_block.values.p) || gc_block.values.p < 0.0) {
                        FAIL(Error::GcodeCommandValueNotInteger);  // [P word is not an integer]
                    }

                    // Calculate the change in position along each selected axis
                    float x, y;
                    x = gc_block.values.xyz[axis_0] - gc_state.position[axis_0];  // Delta x between current position and target
                    y = gc_block.values.xyz[axis_1] - gc_state.position[axis_1];  // Delta y between current position and target
                    if (value_words & bitnum_to_mask(GCodeWord::R)) {             // Arc Radius Mode
                        clear_bits(value_words, bitnum_to_mask(GCodeWord::R));
                        if (isequal_position_vector(gc_state.position, gc_block.values.xyz)) {
                            FAIL(Error::GcodeInvalidTarget);  // [Invalid target]
                        }
                        // Convert radius value to proper units.
                        if (!nonmodalG38 && gc_block.modal.units == Units::Inches) {
                            gc_block.values.r *= MM_PER_INCH;
                        }
                        /*  We need to calculate the center of the circle that has the designated radius and passes
                        through both the current position and the target position. This method calculates the following
                        set of equations where [x,y] is the vector from current to target position, d == magnitude of
                        that vector, h == hypotenuse of the triangle formed by the radius of the circle, the distance to
                        the center of the travel vector. A vector perpendicular to the travel vector [-y,x] is scaled to the
                        length of h [-y/d*h, x/d*h] and added to the center of the travel vector [x/2,y/2] to form the new point
                        [i,j] at [x/2-y/d*h, y/2+x/d*h] which will be the center of our arc.

                        d^2 == x^2 + y^2
                        h^2 == r^2 - (d/2)^2
                        i == x/2 - y/d*h
                        j == y/2 + x/d*h

                                                                             O <- [i,j]
                                                                          -  |
                                                                r      -     |
                                                                    -        |
                                                                 -           | h
                                                              -              |
                                                [0,0] ->  C -----------------+--------------- T  <- [x,y]
                                                          | <------ d/2 ---->|

                        C - Current position
                        T - Target position
                        O - center of circle that pass through both C and T
                        d - distance from C to T
                        r - designated radius
                        h - distance from center of CT to O

                        Expanding the equations:

                        d -> sqrt(x^2 + y^2)
                        h -> sqrt(4 * r^2 - x^2 - y^2)/2
                        i -> (x - (y * sqrt(4 * r^2 - x^2 - y^2)) / sqrt(x^2 + y^2)) / 2
                        j -> (y + (x * sqrt(4 * r^2 - x^2 - y^2)) / sqrt(x^2 + y^2)) / 2

                        Which can be written:

                        i -> (x - (y * sqrt(4 * r^2 - x^2 - y^2))/sqrt(x^2 + y^2))/2
                        j -> (y + (x * sqrt(4 * r^2 - x^2 - y^2))/sqrt(x^2 + y^2))/2

                        Which we for size and speed reasons optimize to:

                        h_x2_div_d = sqrt(4 * r^2 - x^2 - y^2)/sqrt(x^2 + y^2)
                        i = (x - (y * h_x2_div_d))/2
                        j = (y + (x * h_x2_div_d))/2
                    */
                        // First, use h_x2_div_d to compute 4*h^2 to check if it is negative or r is smaller
                        // than d. If so, the sqrt of a negative number is complex and error out.
                        float h_x2_div_d = 4.0f * gc_block.values.r * gc_block.values.r - x * x - y * y;
                        if (h_x2_div_d < 0) {
                            FAIL(Error::GcodeArcRadiusError);  // [Arc radius error]
                        }
                        // Finish computing h_x2_div_d.
                        h_x2_div_d = -sqrt(h_x2_div_d) / hypot_f(x, y);  // == -(h * 2 / d)
                        // Invert the sign of h_x2_div_d if the circle is counter clockwise (see sketch below)
                        if (gc_block.modal.motion == Motion::CcwArc) {
                            h_x2_div_d = -h_x2_div_d;
                        }
                        /* The counter clockwise circle lies to the left of the target direction. When offset is positive,
                       the left hand circle will be generated - when it is negative the right hand circle is generated.

                                                                           T  <-- Target position

                                                                           ^
                                Clockwise circles with this center         |          Clockwise circles with this center will have
                                will have > 180 deg of angular travel      |          < 180 deg of angular travel, which is a good thing!
                                                                 \         |          /
                    center of arc when h_x2_div_d is positive ->  x <----- | -----> x <- center of arc when h_x2_div_d is negative
                                                                           |
                                                                           |

                                                                           C  <-- Current position
                    */
                        // Negative R is g-code-alese for "I want a circle with more than 180 degrees of travel" (go figure!),
                        // even though it is advised against ever generating such circles in a single line of g-code. By
                        // inverting the sign of h_x2_div_d the center of the circles is placed on the opposite side of the line of
                        // travel and thus we get the unadvisably long arcs as prescribed.
                        if (gc_block.values.r < 0) {
                            h_x2_div_d        = -h_x2_div_d;
                            gc_block.values.r = -gc_block.values.r;  // Finished with r. Set to positive for mc_arc
                        }
                        // Complete the operation by calculating the actual center of the arc
                        gc_block.values.ijk[axis_0] = 0.5f * (x - (y * h_x2_div_d));
                        gc_block.values.ijk[axis_1] = 0.5f * (y + (x * h_x2_div_d));
                    } else {  // Arc Center Format Offset Mode
                        if (!(ijk_words & (bitnum_to_mask(axis_0) | bitnum_to_mask(axis_1)))) {
                            FAIL(Error::GcodeNoOffsetsInPlane);  // [No offsets in plane]
                        }
                        clear_bits(value_words, (bitnum_to_mask(GCodeWord::I) | bitnum_to_mask(GCodeWord::J) | bitnum_to_mask(GCodeWord::K)));
                        // Convert IJK values to proper units.
                        if (!nonmodalG38 && gc_block.modal.units == Units::Inches) {
                            for (size_t idx = 0; idx < n_axis; idx++) {  // Axes indices are consistent, so loop may be used to save flash space.
                                if (ijk_words & bitnum_to_mask(idx)) {
                                    gc_block.values.ijk[idx] *= MM_PER_INCH;
                                }
                            }
                        }
                        // Arc radius from center to target
                        x -= gc_block.values.ijk[axis_0];  // Delta x between circle center and target
                        y -= gc_block.values.ijk[axis_1];  // Delta y between circle center and target
                        float target_r = hypot_f(x, y);
                        // Compute arc radius for mc_arc. Defined from current location to center.
                        gc_block.values.r = hypot_f(gc_block.values.ijk[axis_0], gc_block.values.ijk[axis_1]);
                        // Compute difference between current location and target radii for final error-checks.
                        float delta_r = fabsf(target_r - gc_block.values.r);
                        if (delta_r > 0.005) {
                            if (delta_r > 0.5) {
                                FAIL(Error::GcodeInvalidTarget);  // [Arc definition error] > 0.5mm
                            }
                            if (delta_r > (0.001 * gc_block.values.r)) {
                                FAIL(Error::GcodeInvalidTarget);  // [Arc definition error] > 0.005mm AND 0.1% radius
                            }
                        }
                    }
                    clear_bitnum(value_words, GCodeWord::P);
                    break;
                case Motion::ProbeTowardNoError:
                case Motion::ProbeAwayNoError:
                    probeNoError = true;  // No break intentional.
                case Motion::ProbeToward:
                case Motion::ProbeAway:
                    if ((gc_block.modal.motion == Motion::ProbeAway) || (gc_block.modal.motion == Motion::ProbeAwayNoError)) {
                        probeAway = true;
                    }
                    // [G38 Errors]: Target is same current. No axis words. Cutter compensation is enabled. Feed rate
                    //   is undefined. Probe is triggered. NOTE: Probe check moved to probe cycle. Instead of returning
                    //   an error, it issues an alarm to prevent further motion to the probe. It's also done there to
                    //   allow the planner buffer to empty and move off the probe trigger before another probing cycle.
                    if (bitnum_is_true(value_words, GCodeWord::P)) {
                        if (multiple_bits_set(axis_words)) {  // There should only be one axis word given
                            FAIL(Error::GcodeUnusedWords);    // we have more axis words than allowed.
                        }
                    } else {
                        gc_block.values.p = __FLT_MAX__;  // This is a hack to signal the probe cycle that not to auto offset.
                    }
                    clear_bitnum(value_words, GCodeWord::P);  // allow P to be used

                    if (!axis_words) {
                        FAIL(Error::GcodeNoAxisWords);  // [No axis words]
                    }
                    if (isequal_position_vector(gc_state.position, gc_block.values.xyz)) {
                        FAIL(Error::GcodeInvalidTarget);  // [Invalid target]
                    }
                    break;
            }
        }
    }
    // [21. Program flow ]: No error checks required.
    // [0. Non-specific error-checks]: Complete unused value words check, i.e. IJK used when in arc
    // radius mode, or axis words that aren't used in the block.
    if (jogMotion) {
        // Jogging only uses the F feed rate and XYZ value words. N is valid, but S and T are invalid.
        clear_bits(value_words, (bitnum_to_mask(GCodeWord::N) | bitnum_to_mask(GCodeWord::F)));
    } else {
        clear_bits(value_words,
                   (bitnum_to_mask(GCodeWord::N) | bitnum_to_mask(GCodeWord::F) | bitnum_to_mask(GCodeWord::S) |
                    bitnum_to_mask(GCodeWord::T)));  // Remove single-meaning value words.
    }
    if (axis_command != AxisCommand::None) {
        clear_bits(value_words,
                   (bitnum_to_mask(GCodeWord::X) | bitnum_to_mask(GCodeWord::Y) | bitnum_to_mask(GCodeWord::Z) |
                    bitnum_to_mask(GCodeWord::A) | bitnum_to_mask(GCodeWord::B) | bitnum_to_mask(GCodeWord::C)));  // Remove axis words.
    }
    clear_bits(value_words, bitnum_to_mask(GCodeWord::D));
    if (value_words) {
        FAIL(Error::GcodeUnusedWords);  // [Unused words]
    }
    /* -------------------------------------------------------------------------------------
       STEP 4: EXECUTE!!
       Assumes that all error-checking has been completed and no failure modes exist. We just
       need to update the state and execute the block according to the order-of-execution.
    */
    // Initialize planner data struct for motion blocks.
    plan_line_data_t  plan_data;
    plan_line_data_t* pl_data = &plan_data;
    memset(pl_data, 0, sizeof(plan_line_data_t));  // Zero pl_data struct
    // Intercept jog commands and complete error checking for valid jog commands and execute.
    // NOTE: G-code parser state is not updated, except the position to ensure sequential jog
    // targets are computed correctly. The final parser position after a jog is updated in
    // protocol_execute_realtime() when jogging completes or is canceled.
    if (jogMotion) {
        // Only distance and unit modal commands and G53 absolute override command are allowed.
        // NOTE: Feed rate word and axis word checks have already been performed in STEP 3.
        if (command_words & ~(bitnum_to_mask(ModalGroup::MG3) | bitnum_to_mask(ModalGroup::MG6) | bitnum_to_mask(ModalGroup::MG0))) {
            FAIL(Error::InvalidJogCommand)
        };
        if (!(gc_block.non_modal_command == NonModal::AbsoluteOverride || gc_block.non_modal_command == NonModal::NoAction)) {
            FAIL(Error::InvalidJogCommand);
        }
        // Initialize planner data to current spindle and coolant modal state.
        pl_data->spindle_speed  = gc_state.spindle_speed;
        pl_data->spindle        = gc_state.modal.spindle;
        pl_data->coolant        = gc_state.modal.coolant;
        bool  cancelledInflight = false;
        Error status            = jog_execute(pl_data, &gc_block, &cancelledInflight);
        if (status == Error::Ok && !cancelledInflight) {
            copyAxes(gc_state.position, gc_block.values.xyz);
        }
        // JogCancelled is not reported as a GCode error
        return status == Error::JogCancelled ? Error::Ok : status;
    }
    // If in laser mode, setup laser power based on current and past parser conditions.
    if (spindle->isRateAdjusted()) {
        bool blockIsFeedrateMotion = (gc_block.modal.motion == Motion::Linear) || (gc_block.modal.motion == Motion::CwArc) ||
                                     (gc_block.modal.motion == Motion::CcwArc);
        bool stateIsFeedrateMotion = (gc_state.modal.motion == Motion::Linear) || (gc_state.modal.motion == Motion::CwArc) ||
                                     (gc_state.modal.motion == Motion::CcwArc);

        if (!blockIsFeedrateMotion) {
            // If the new mode is not a feedrate move (G1/2/3) we want the laser off
            disableLaser = true;
        }
        // Any motion mode with axis words is allowed to be passed from a spindle speed update.
        // NOTE: G1 and G0 without axis words sets axis_command to none. G28/30 are intentionally omitted.
        // TODO: Check sync conditions for M3 enabled motions that don't enter the planner. (zero length).
        if (axis_words && (axis_command == AxisCommand::MotionMode)) {
            laserIsMotion = true;
        } else {
            // M3 constant power laser requires planner syncs to update the laser when changing between
            // a G1/2/3 motion mode state and vice versa when there is no motion in the line.
            if (gc_state.modal.spindle == SpindleState::Cw) {
                if (stateIsFeedrateMotion) {
                    if (disableLaser) {
                        syncLaser = true;  // Change from G1/2/3 motion mode.
                    }
                } else {
                    // When changing to a G1 motion mode without axis words from a non-G1/2/3 motion mode.
                    if (!disableLaser) {
                        syncLaser = true;
                    }
                }
            }
        }
    }
    // [0. Non-specific/common error-checks and miscellaneous setup]:
    // NOTE: If no line number is present, the value is zero.
    gc_state.line_number = gc_block.values.n;
    pl_data->line_number = gc_state.line_number;  // Record data for planner use.

    // [1. Comments feedback ]:  NOT SUPPORTED
    // [2. Set feed rate mode ]:
    gc_state.modal.feed_rate = gc_block.modal.feed_rate;
    if (gc_state.modal.feed_rate == FeedRate::InverseTime) {
        pl_data->motion.inverseTime = 1;  // Set condition flag for planner use.
    }
    // [3. Set feed rate ]:
    gc_state.feed_rate = gc_block.values.f;   // Always copy this value. See feed rate error-checking.
    pl_data->feed_rate = gc_state.feed_rate;  // Record data for planner use.
    // [4. Set spindle speed ]:
    if ((gc_state.spindle_speed != gc_block.values.s) || syncLaser) {
        if (gc_state.modal.spindle != SpindleState::Disable && !laserIsMotion && !state_is(State::CheckMode)) {
            protocol_buffer_synchronize();
            spindle->setState(gc_state.modal.spindle, disableLaser ? 0 : (uint32_t)gc_block.values.s);
            gc_ovr_changed();
        }
        gc_state.spindle_speed = gc_block.values.s;  // Update spindle speed state.
    }
    // NOTE: Pass zero spindle speed for all restricted laser motions.
    if (!disableLaser) {
        pl_data->spindle_speed = gc_state.spindle_speed;  // Record data for planner use.
    }  // else { pl_data->spindle_speed = 0.0; } // Initialized as zero already.
    // [5. Select tool ]: NOT SUPPORTED. Only tracks tool value.
    //	gc_state.tool = gc_block.values.t;
    // [6. Change tool ]: NOT SUPPORTED
    if (gc_block.modal.tool_change == ToolChange::Enable) {
        user_tool_change(gc_state.tool);
    }
    // [7. Spindle control ]:
    if (gc_state.modal.spindle != gc_block.modal.spindle) {
        // Update spindle control and apply spindle speed when enabling it in this block.
        // NOTE: All spindle state changes are synced, even in laser mode. Also, pl_data,
        // rather than gc_state, is used to manage laser state for non-laser motions.
        if (!state_is(State::CheckMode)) {
            protocol_buffer_synchronize();
            spindle->setState(gc_block.modal.spindle, (uint32_t)pl_data->spindle_speed);
        }
        gc_ovr_changed();
        gc_state.modal.spindle = gc_block.modal.spindle;
    }
    pl_data->spindle = gc_state.modal.spindle;
    // [8. Coolant control ]:
    // At most one of M7, M8, M9 can appear in a GCode block, but the overall coolant
    // state can have both mist (M7) and flood (M8) on at once, by issuing M7 and M8
    // in separate blocks.  There is no GCode way to turn them off separately, but
    // you can turn them off simultaneously with M9.  You can turn them off separately
    // with real-time overrides, but that is out of the scope of GCode.
    if (gc_block.coolant != GCodeCoolant::None) {
        switch (gc_block.coolant) {
            case GCodeCoolant::None:
                break;
            case GCodeCoolant::M7:
                gc_state.modal.coolant.Mist = mantissa == 10 ? 0 : 1;
                break;
            case GCodeCoolant::M8:
                gc_state.modal.coolant.Flood = mantissa == 10 ? 0 : 1;
                break;
            case GCodeCoolant::M9:
                gc_state.modal.coolant = {};
                break;
        }
        if (!state_is(State::CheckMode)) {
            protocol_buffer_synchronize();
            config->_coolant->set_state(gc_state.modal.coolant);
            gc_ovr_changed();
        }
    }

    pl_data->coolant = gc_state.modal.coolant;  // Set state for planner use.
    // turn on/off an i/o pin
    if ((gc_block.modal.io_control == IoControl::DigitalOnSync) || (gc_block.modal.io_control == IoControl::DigitalOffSync) ||
        (gc_block.modal.io_control == IoControl::DigitalOnImmediate) || (gc_block.modal.io_control == IoControl::DigitalOffImmediate)) {
        if (gc_block.values.p < MaxUserDigitalPin) {
            if ((gc_block.modal.io_control == IoControl::DigitalOnSync) || (gc_block.modal.io_control == IoControl::DigitalOffSync)) {
                protocol_buffer_synchronize();
            }
            bool turnOn = gc_block.modal.io_control == IoControl::DigitalOnSync || gc_block.modal.io_control == IoControl::DigitalOnImmediate;
            if (!config->_userOutputs->setDigital((int)gc_block.values.p, turnOn)) {
                FAIL(Error::PParamMaxExceeded);
            }
        } else {
            FAIL(Error::PParamMaxExceeded);
        }
    }
    if ((gc_block.modal.io_control == IoControl::SetAnalogSync) || (gc_block.modal.io_control == IoControl::SetAnalogImmediate)) {
        if (gc_block.values.e < MaxUserDigitalPin) {
            if (gc_block.values.q < 0.0f) {
                gc_block.values.q = 0.0f;
            } else if (gc_block.values.q > 100.0f) {
                gc_block.values.q = 100.0f;
            }
            if (gc_block.modal.io_control == IoControl::SetAnalogSync) {
                protocol_buffer_synchronize();
            }
            if (!config->_userOutputs->setAnalogPercent((int)gc_block.values.e, gc_block.values.q)) {
                FAIL(Error::PParamMaxExceeded);
            }
        } else {
            FAIL(Error::PParamMaxExceeded);
        }
    }

    // [9. Override control ]: NOT SUPPORTED. Always enabled, except for parking control.
    if (config->_enableParkingOverrideControl) {
        if (gc_state.modal.override != gc_block.modal.override) {
            gc_state.modal.override = gc_block.modal.override;
            mc_override_ctrl_update(gc_state.modal.override);
        }
    }

    // [10. Dwell ]:
    if (gc_block.non_modal_command == NonModal::Dwell) {
        mc_dwell(int32_t(gc_block.values.p * 1000.0f));
    }
    // [11. Set active plane ]:
    gc_state.modal.plane_select = gc_block.modal.plane_select;
    // [12. Set length units ]:
    gc_state.modal.units = gc_block.modal.units;
    // [13. Cutter radius compensation ]: G41/42 NOT SUPPORTED
    // gc_state.modal.cutter_comp = gc_block.modal.cutter_comp; // NOTE: Not needed since always disabled.
    // [14. Cutter length compensation ]: G43.1 and G49 supported. G43 NOT SUPPORTED.
    // NOTE: If G43 were supported, its operation wouldn't be any different from G43.1 in terms
    // of execution. The error-checking step would simply load the offset value into the correct
    // axis of the block XYZ value array.
    if (axis_command == AxisCommand::ToolLengthOffset) {  // Indicates a change.
        gc_state.modal.tool_length = gc_block.modal.tool_length;
        if (gc_state.modal.tool_length == ToolLengthOffset::Cancel) {  // G49
            gc_block.values.xyz[TOOL_LENGTH_OFFSET_AXIS] = 0.0;
        }
        // else G43.1
        if (gc_state.tool_length_offset != gc_block.values.xyz[TOOL_LENGTH_OFFSET_AXIS]) {
            gc_state.tool_length_offset = gc_block.values.xyz[TOOL_LENGTH_OFFSET_AXIS];
        }
    }
    // [15. Coordinate system selection ]:
    if (gc_state.modal.coord_select != gc_block.modal.coord_select) {
        gc_state.modal.coord_select = gc_block.modal.coord_select;
        copyAxes(gc_state.coord_system, block_coord_system);
        gc_wco_changed();
    }
    // [16. Set path control mode ]: G61.1/G64 NOT SUPPORTED
    // gc_state.modal.control = gc_block.modal.control; // NOTE: Always default.
    // [17. Set distance mode ]:
    gc_state.modal.distance = gc_block.modal.distance;
    // [18. Set retract mode ]: NOT SUPPORTED
    // [19. Go to predefined position, Set G10, or Set axis offsets ]:
    switch (gc_block.non_modal_command) {
        case NonModal::SetCoordinateData:
            coords[coord_select]->set(coord_data);
            // Update system coordinate system if currently active.
            if (gc_state.modal.coord_select == coord_select) {
                copyAxes(gc_state.coord_system, coord_data);
                gc_wco_changed();
            }
            break;
        case NonModal::GoHome0:
        case NonModal::GoHome1:
            // Move to intermediate position before going home. Obeys current coordinate system and offsets
            // and absolute and incremental modes.
            pl_data->motion.rapidMotion = 1;  // Set rapid motion flag.
            if (axis_command != AxisCommand::None) {
                mc_linear(gc_block.values.xyz, pl_data, gc_state.position);
            }
            mc_linear(coord_data, pl_data, gc_state.position);
            copyAxes(gc_state.position, coord_data);
            break;
        case NonModal::SetHome0:
            coords[CoordIndex::G28]->set(gc_state.position);
            gc_ngc_changed(CoordIndex::G28);
            break;
        case NonModal::SetHome1:
            coords[CoordIndex::G30]->set(gc_state.position);
            gc_ngc_changed(CoordIndex::G30);
            break;
        case NonModal::SetCoordinateOffset:
            copyAxes(gc_state.coord_offset, gc_block.values.xyz);
            gc_ngc_changed(CoordIndex::G92);
            gc_wco_changed();
            break;
        case NonModal::ResetCoordinateOffset:
            clear_vector(gc_state.coord_offset);  // Disable G92 offsets by zeroing offset vector.
            gc_ngc_changed(CoordIndex::G92);
            gc_wco_changed();
            break;
        default:
            break;
    }
    // [20. Motion modes ]:
    // NOTE: Commands G10,G28,G30,G92 lock out and prevent axis words from use in motion modes.
    // Enter motion modes only if there are axis words or a motion mode command word in the block.
    gc_state.modal.motion = gc_block.modal.motion;
    if (gc_state.modal.motion != Motion::None) {
        if (axis_command == AxisCommand::MotionMode) {
            GCUpdatePos gc_update_pos = GCUpdatePos::Target;
            if (gc_state.modal.motion == Motion::Linear) {
                mc_linear(gc_block.values.xyz, pl_data, gc_state.position);
            } else if (gc_state.modal.motion == Motion::Seek) {
                pl_data->motion.rapidMotion = 1;  // Set rapid motion flag.
                mc_linear(gc_block.values.xyz, pl_data, gc_state.position);
            } else if ((gc_state.modal.motion == Motion::CwArc) || (gc_state.modal.motion == Motion::CcwArc)) {
                mc_arc(gc_block.values.xyz,
                       pl_data,
                       gc_state.position,
                       gc_block.values.ijk,
                       gc_block.values.r,
                       axis_0,
                       axis_1,
                       axis_linear,
                       clockwiseArc,
                       int(gc_block.values.p));
            } else {
                // NOTE: gc_block.values.xyz is returned from mc_probe_cycle with the updated position value. So
                // upon a successful probing cycle, the machine position and the returned value should be the same.
                if (!ALLOW_FEED_OVERRIDE_DURING_PROBE_CYCLES) {
                    pl_data->motion.noFeedOverride = 1;
                }
                gc_update_pos = mc_probe_cycle(gc_block.values.xyz, pl_data, probeAway, probeNoError, axis_words, gc_block.values.p);
            }
            // As far as the parser is concerned, the position is now == target. In reality the
            // motion control system might still be processing the action and the real tool position
            // in any intermediate location.
            if (sys.abort) {
                return Error::Reset;
            }
            if (gc_update_pos == GCUpdatePos::Target) {
                copyAxes(gc_state.position, gc_block.values.xyz);
            } else if (gc_update_pos == GCUpdatePos::System) {
                gc_sync_position();
            }  // == GCUpdatePos::None
        }
    }
    // [21. Program flow ]:
    // M0,M1,M2,M30: Perform non-running program flow actions. During a program pause, the buffer may
    // refill and can only be resumed by the cycle start run-time command.
    gc_state.modal.program_flow = gc_block.modal.program_flow;
    switch (gc_state.modal.program_flow) {
        case ProgramFlow::Running:
            break;
        case ProgramFlow::OptionalStop:
            // TODO - to support M1 we would need some code to determine whether to stop
            // Then either break or fall through to actually stop.
            break;
        case ProgramFlow::Paused:
            protocol_buffer_synchronize();  // Sync and finish all remaining buffered motions before moving on.
            if (!state_is(State::CheckMode)) {
                protocol_send_event(&feedHoldEvent);
                protocol_execute_realtime();  // Execute suspend.
            }
            break;
        case ProgramFlow::CompletedM2:
        case ProgramFlow::CompletedM30:
            protocol_buffer_synchronize();  // Sync and finish all remaining buffered motions before moving on.

            if (Job::active()) {
                Job::channel()->end();
                break;
            }
            // Upon program complete, only a subset of g-codes reset to certain defaults, according to
            // LinuxCNC's program end descriptions and testing. Only modal groups [G-code 1,2,3,5,7,12]
            // and [M-code 7,8,9] reset to [G1,G17,G90,G94,G40,G54,M5,M9,M48]. The remaining modal groups
            // [G-code 4,6,8,10,13,14,15] and [M-code 4,5,6] and the modal words [F,S,T,H] do not reset.
            gc_state.modal.motion       = Motion::Linear;
            gc_state.modal.plane_select = Plane::XY;
            gc_state.modal.distance     = Distance::Absolute;
            gc_state.modal.feed_rate    = FeedRate::UnitsPerMin;
            // gc_state.modal.cutter_comp = CutterComp::Disable; // Not supported.
            gc_state.modal.coord_select = CoordIndex::G54;
            gc_state.modal.spindle      = SpindleState::Disable;
            gc_state.modal.coolant      = {};
            if (config->_enableParkingOverrideControl) {
                if (config->_start->_deactivateParking) {
                    gc_state.modal.override = Override::Disabled;
                } else {
                    gc_state.modal.override = Override::ParkingMotion;
                }
            }

            // gc_state.modal.override = OVERRIDE_DISABLE; // Not supported.
            if (RESTORE_OVERRIDES_AFTER_PROGRAM_END) {
                sys.f_override        = FeedOverride::Default;
                sys.r_override        = RapidOverride::Default;
                sys.spindle_speed_ovr = SpindleSpeedOverride::Default;
            }

            // Execute coordinate change and spindle/coolant stop.
            if (!state_is(State::CheckMode)) {
                coords[gc_state.modal.coord_select]->get(gc_state.coord_system);
                gc_wco_changed();  // Set to refresh immediately just in case something altered.
                spindle->spinDown();
                config->_coolant->off();
                gc_ovr_changed();
            }
            report_feedback_message(Message::ProgramEnd);
            user_m30();
            break;
    }
    gc_state.modal.program_flow = ProgramFlow::Running;  // Reset program flow.

    perform_assignments();

    // TODO: % to denote start of program.
    return Error::Ok;
}

//void grbl_msg_sendf(uint8_t client, MsgLevel level, const char* format, ...);
void gc_exec_linef(bool sync_after, Channel& out, const char* format, ...) {
    if (sys.state != State::Idle && sys.state != State::Cycle) {
        throw std::runtime_error("Invalid atate");
    }

    char    loc_buf[100];
    char*   temp = loc_buf;
    va_list arg;
    va_list copy;
    va_start(arg, format);
    va_copy(copy, arg);
    size_t len = vsnprintf(NULL, 0, format, arg);
    va_end(copy);

    if (len >= sizeof(loc_buf)) {
        temp = new char[len + 1];
        if (temp == NULL) {
            return;
        }
    }
    len = vsnprintf(temp, len + 1, format, arg);

    //log_info("gc_exec_linef:" << temp);

    gc_execute_line(temp);

    va_end(arg);
    if (temp != loc_buf) {
        delete[] temp;
    }
    if (sync_after) {
        protocol_buffer_synchronize();
    }
}

/*
  Not supported:

  - Canned cycles
  - Tool radius compensation
  - A,B,C-axes
  - Evaluation of expressions
  - Variables
  - Override control (TBD)
  - Tool changes
  - Switches

   (*) Indicates optional parameter, enabled through config.h and re-compile
   group 0 = {G92.2, G92.3} (Non modal: Cancel and re-enable G92 offsets)
   group 1 = {G81 - G89} (Motion modes: Canned cycles)
   group 4 = {M1} (Optional stop, ignored)
   group 6 = {M6} (Tool change)
   group 7 = {G41, G42} cutter radius compensation (G40 is supported)
   group 8 = {G43} tool length offset (G43.1/G49 are supported)
   group 8 = {M7*} enable mist coolant (* Compile-option)
   group 9 = {M48, M49} enable/disable feed and speed override switches
   group 10 = {G98, G99} return mode canned cycles
   group 13 = {G61.1, G64} path control mode (G61 is supported)
*/

void WEAK_LINK user_m30() {}

// Do we still need "WEAK_LINK"
void WEAK_LINK user_tool_change(uint32_t new_tool) {
<<<<<<< HEAD
    // switch spindle first
    Spindles::Spindle::switchSpindle(new_tool, config->_spindles, spindle);

    // if there is an m6 macro, then run it and quit
    if (spindle->_m6_macro.run(&allChannels))
        return;

    if (config->_tool_changer) {
        config->_tool_changer->tool_change(new_tool, false);
    } else {
        Spindles::Spindle::switchSpindle(new_tool, config->_spindles, spindle);
    }
=======
    Spindles::Spindle::switchSpindle(new_tool, Spindles::SpindleFactory::objects(), spindle);
>>>>>>> d2fadcfa
    gc_ovr_changed();
}<|MERGE_RESOLUTION|>--- conflicted
+++ resolved
@@ -1812,21 +1812,6 @@
 
 // Do we still need "WEAK_LINK"
 void WEAK_LINK user_tool_change(uint32_t new_tool) {
-<<<<<<< HEAD
-    // switch spindle first
-    Spindles::Spindle::switchSpindle(new_tool, config->_spindles, spindle);
-
-    // if there is an m6 macro, then run it and quit
-    if (spindle->_m6_macro.run(&allChannels))
-        return;
-
-    if (config->_tool_changer) {
-        config->_tool_changer->tool_change(new_tool, false);
-    } else {
-        Spindles::Spindle::switchSpindle(new_tool, config->_spindles, spindle);
-    }
-=======
     Spindles::Spindle::switchSpindle(new_tool, Spindles::SpindleFactory::objects(), spindle);
->>>>>>> d2fadcfa
     gc_ovr_changed();
 }