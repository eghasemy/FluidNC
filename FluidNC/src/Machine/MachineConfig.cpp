// Copyright (c) 2021 -  Stefan de Bruijn
// Copyright (c) 2021 -  Mitch Bradley
// Use of this source code is governed by a GPLv3 license that can be found in the LICENSE file.

#include "MachineConfig.h"

#include "../Kinematics/Kinematics.h"

#include "../Motors/MotorDriver.h"
#include "../Motors/NullMotor.h"

#include "../Spindles/NullSpindle.h"
#include "../UartChannel.h"

#include "../SettingsDefinitions.h"  // config_filename
#include "../FileStream.h"

#include "../Configuration/Parser.h"
#include "../Configuration/ParserHandler.h"
#include "../Configuration/Validator.h"
#include "../Configuration/AfterParse.h"
#include "../Configuration/ParseException.h"
#include "../Config.h"  // ENABLE_*

#include <cstdio>
#include <cstring>
#include <atomic>

Machine::MachineConfig* config;

// TODO FIXME: Split this file up into several files, perhaps put it in some folder and namespace Machine?

namespace Machine {
    void MachineConfig::group(Configuration::HandlerBase& handler) {
        handler.item("board", _board);
        handler.item("name", _name);
        handler.item("meta", _meta);

        handler.section("stepping", _stepping);

        handler.section("uart1", _uarts[1], 1);
        handler.section("uart2", _uarts[2], 2);

        handler.section("uart_channel1", _uart_channels[1]);
        handler.section("uart_channel2", _uart_channels[2]);

        handler.section("i2so", _i2so);

        handler.section("i2c0", _i2c[0], 0);
        handler.section("i2c1", _i2c[1], 1);

        handler.section("spi", _spi);
        handler.section("sdcard", _sdCard);

        handler.section("kinematics", _kinematics);
        handler.section("axes", _axes);

        handler.section("control", _control);
        handler.section("coolant", _coolant);
        handler.section("probe", _probe);
        handler.section("macros", _macros);
        handler.section("start", _start);
        handler.section("parking", _parking);

        handler.section("user_outputs", _userOutputs);

        // UartFactory::factory(handler, _uarts);
        Spindles::SpindleFactory::factory(handler, _spindles);

        // TODO: Consider putting these under a gcode: hierarchy level? Or motion control?
        handler.item("arc_tolerance_mm", _arcTolerance, 0.001, 1.0);
        handler.item("junction_deviation_mm", _junctionDeviation, 0.01, 1.0);
        handler.item("verbose_errors", _verboseErrors);
        handler.item("report_inches", _reportInches);
        handler.item("enable_parking_override_control", _enableParkingOverrideControl);
        handler.item("use_line_numbers", _useLineNumbers);
        handler.item("planner_blocks", _planner_blocks, 10, 120);
<<<<<<< HEAD
=======

        handler.section("oled", _oled);

        Spindles::SpindleFactory::factory(handler, _spindles);
>>>>>>> 6adb1bb3
    }

    void MachineConfig::afterParse() {
        if (_axes == nullptr) {
            log_info("Axes: using defaults");
            _axes = new Axes();
        }

        if (_coolant == nullptr) {
            _coolant = new CoolantControl();
        }

        if (_kinematics == nullptr) {
            _kinematics = new Kinematics();
        }

        if (_probe == nullptr) {
            _probe = new Probe();
        }

        if (_userOutputs == nullptr) {
            _userOutputs = new UserOutputs();
        }

        if (_sdCard == nullptr) {
            _sdCard = new SDCard();
        }

        if (_spi == nullptr) {
            _spi = new SPIBus();
        }

        if (_stepping == nullptr) {
            _stepping = new Stepping();
        }

        // We do not auto-create an I2SO bus config node
        // Only if an i2so section is present will config->_i2so be non-null

        if (_control == nullptr) {
            _control = new Control();
        }

        if (_start == nullptr) {
            _start = new Start();
        }

        if (_parking == nullptr) {
            _parking = new Parking();
        }

        if (_spindles.size() == 0) {
            _spindles.push_back(new Spindles::Null());
        }

        // Precaution in case the full spindle initialization does not happen
        // due to a configuration error
        spindle = _spindles[0];

        uint32_t next_tool = 100;
        for (auto s : _spindles) {
            if (s->_tool == -1) {
                s->_tool = next_tool++;
            }
        }

        if (_macros == nullptr) {
            _macros = new Macros();
        }
    }

    char defaultConfig[] = "name: Default (Test Drive)\nboard: None\n";

    bool MachineConfig::load() {
        bool configOkay;
        // If the system crashes we skip the config file and use the default
        // builtin config.  This helps prevent reset loops on bad config files.
        esp_reset_reason_t reason = esp_reset_reason();
        if (reason == ESP_RST_PANIC) {
            log_error("Skipping configuration file due to panic");
            configOkay = false;
        } else {
            configOkay = load(config_filename->get());
        }

        if (!configOkay) {
            log_info("Using default configuration");
            configOkay = load(new StringRange(defaultConfig));
        }

        return configOkay;
    }

    bool MachineConfig::load(const char* filename) {
        try {
            FileStream file(filename, "r", "");

            auto filesize = file.size();
            if (filesize <= 0) {
                log_info("Configuration file:" << filename << " is empty");
                return false;
            }

            char* buffer     = new char[filesize + 1];
            buffer[filesize] = '\0';
            auto actual      = file.read(buffer, filesize);
            if (actual != filesize) {
                log_info("Configuration file:" << filename << " read error");
                return false;
            }
            log_info("Configuration file:" << filename);
            bool retval = load(new StringRange(buffer, buffer + filesize));
            delete[] buffer;
            return retval;
        } catch (...) {
            log_warn("Cannot open configuration file:" << filename);
            return false;
        }
    }

    bool MachineConfig::load(StringRange* input) {
        bool successful = false;
        try {
            Configuration::Parser        parser(input->begin(), input->end());
            Configuration::ParserHandler handler(parser);

            // instance() is by reference, so we can just get rid of an old instance and
            // create a new one here:
            {
                auto& machineConfig = instance();
                if (machineConfig != nullptr) {
                    delete machineConfig;
                }
                machineConfig = new MachineConfig();
            }
            config = instance();

            handler.enterSection("machine", config);

            log_debug("Running after-parse tasks");

            try {
                Configuration::AfterParse afterParse;
                config->afterParse();
                config->group(afterParse);
            } catch (std::exception& ex) { log_info("Validation error: " << ex.what()); }

            log_debug("Checking configuration");

            try {
                Configuration::Validator validator;
                config->validate();
                config->group(validator);
            } catch (std::exception& ex) { log_info("Validation error: " << ex.what()); }

            // log_info("Heap size after configuation load is " << uint32_t(xPortGetFreeHeapSize()));

            successful = (sys.state != State::ConfigAlarm);

            if (!successful) {
                log_info("Configuration is invalid");
            }

        } catch (const Configuration::ParseException& ex) {
            sys.state = State::ConfigAlarm;
            log_error("Configuration parse error on line " << ex.LineNumber() << ": " << ex.What());
        } catch (const AssertionFailed& ex) {
            sys.state = State::ConfigAlarm;
            // Get rid of buffer and return
            log_error("Configuration loading failed: " << ex.what());
        } catch (std::exception& ex) {
            sys.state = State::ConfigAlarm;
            // Log exception:
            log_error("Configuration validation error: " << ex.what());
        } catch (...) {
            sys.state = State::ConfigAlarm;
            // Get rid of buffer and return
            log_error("Unknown error while processing config file");
        }
        delete[] input;

        std::atomic_thread_fence(std::memory_order::memory_order_seq_cst);

        return successful;
    }

    MachineConfig::~MachineConfig() {
        delete _axes;
        delete _i2so;
        delete _coolant;
        delete _probe;
        delete _sdCard;
        delete _spi;
        delete _control;
        delete _macros;
    }
}<|MERGE_RESOLUTION|>--- conflicted
+++ resolved
@@ -64,7 +64,8 @@
 
         handler.section("user_outputs", _userOutputs);
 
-        // UartFactory::factory(handler, _uarts);
+        handler.section("oled", _oled);
+        
         Spindles::SpindleFactory::factory(handler, _spindles);
 
         // TODO: Consider putting these under a gcode: hierarchy level? Or motion control?
@@ -75,13 +76,6 @@
         handler.item("enable_parking_override_control", _enableParkingOverrideControl);
         handler.item("use_line_numbers", _useLineNumbers);
         handler.item("planner_blocks", _planner_blocks, 10, 120);
-<<<<<<< HEAD
-=======
-
-        handler.section("oled", _oled);
-
-        Spindles::SpindleFactory::factory(handler, _spindles);
->>>>>>> 6adb1bb3
     }
 
     void MachineConfig::afterParse() {
