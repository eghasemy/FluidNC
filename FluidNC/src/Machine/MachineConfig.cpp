--- conflicted
+++ resolved
@@ -53,11 +53,7 @@
         handler.item("enable_parking_override_control", _enableParkingOverrideControl);
         handler.item("deactivate_parking_upon_init", _deactivateParkingUponInit);
         handler.item("check_limits_at_init", _checkLimitsAtInit);
-<<<<<<< HEAD
         handler.item("disable_laser_during_hold", _disableLaserDuringHold);
-=======
-        handler.item("limits_two_switches_on_axis", _limitsTwoSwitchesOnAxis);
->>>>>>> fe7587fb
         handler.item("use_line_numbers", _useLineNumbers);
 
         Spindles::SpindleFactory::factory(handler, _spindles);
