--- conflicted
+++ resolved
@@ -42,18 +42,13 @@
     }
 
     // String values might have meaningful leading and trailing spaces so we avoid trimming the string (false)
-<<<<<<< HEAD
-=======
-    // cppcheck-suppress unusedFunction
->>>>>>> 35fc8f6d
+
+    // cppcheck-suppress unusedFunction
     std::string_view Parser::stringValue() const {
         return _token._value;
     }
 
-<<<<<<< HEAD
-=======
-    // cppcheck-suppress unusedFunction
->>>>>>> 35fc8f6d
+    // cppcheck-suppress unusedFunction
     bool Parser::boolValue() const {
         return string_util::equal_ignore_case(string_util::trim(_token._value), "true");
     }
@@ -147,7 +142,6 @@
         return speed_entries;
     }
 
-<<<<<<< HEAD
     std::vector<float> Parser::floatArray() const {
         auto               str = string_util::trim(_token._value);
         std::vector<float> values;
@@ -177,9 +171,7 @@
         return values;
     }
 
-=======
-    // cppcheck-suppress unusedFunction
->>>>>>> 35fc8f6d
+    // cppcheck-suppress unusedFunction
     Pin Parser::pinValue() const {
         return Pin::create(string_util::trim(_token._value));
     }
