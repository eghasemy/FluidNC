--- conflicted
+++ resolved
@@ -24,11 +24,7 @@
 void motors_to_cartesian(float* cartesian, float* motors, int n_axis);
 
 // Execute a linear motion in cartesian space.
-<<<<<<< HEAD
-void mc_linear(float* target, plan_line_data_t* pl_data, float* position);
-=======
-bool mc_linear(float* target, plan_line_data_t* pl_data);
->>>>>>> a1cc1dad
+bool mc_linear(float* target, plan_line_data_t* pl_data, float* position);
 
 // Execute a linear motion in motor space.
 bool mc_move_motors(float* target, plan_line_data_t* pl_data);  // returns true if line was submitted to planner
