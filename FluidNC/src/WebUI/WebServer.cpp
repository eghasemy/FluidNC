--- conflicted
+++ resolved
@@ -34,12 +34,9 @@
 #    include "src/WebUI/JSONEncoder.h"
 #    include "Driver/localfs.h"
 
-<<<<<<< HEAD
 #    include "src/HashFS.h"
 #    include <list>
 
-=======
->>>>>>> 05088727
 namespace WebUI {
     const byte DNS_PORT = 53;
     DNSServer  dnsServer;
