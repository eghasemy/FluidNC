--- conflicted
+++ resolved
@@ -8,10 +8,7 @@
 #    include "../Machine/MachineConfig.h"
 #    include "../Report.h"  // CLIENT_*
 #    include "Commands.h"   // COMMANDS
-<<<<<<< HEAD
-=======
 #    include "WebSettings.h"
->>>>>>> c73ba842
 
 #    include <cstdint>
 
