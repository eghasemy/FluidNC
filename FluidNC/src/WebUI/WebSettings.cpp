// Copyright (c) 2020 Mitch Bradley
// Copyright (c) 2014 Luc Lebosse. All rights reserved.
// Use of this source code is governed by a GPLv3 license that can be found in the LICENSE file.

/*
  WebSettings.cpp - Settings and Commands for the interface
  to ESP3D_WebUI.  Code snippets extracted from commands.cpp in the
  old WebUI interface code are presented via the Settings class.
*/

#include "WebSettings.h"

#include "../Settings.h"
#include "../Machine/MachineConfig.h"
#include "../Configuration/JsonGenerator.h"
#include "../Uart.h"       // Uart0.baud
#include "../Report.h"     // git_info
#include "../InputFile.h"  // InputFile

#include "Commands.h"  // COMMANDS::restart_MCU();
#include "WifiConfig.h"

#include "src/HashFS.h"

#include <cstring>
#include <sstream>
#include <iomanip>

namespace WebUI {

    static std::string LeftJustify(const char* s, size_t width) {
        std::string ret(s);

        for (size_t l = ret.length(); width > l; width--) {
            ret += ' ';
        }
        return ret;
    }

    typedef struct {
        char* key;
        char* value;
    } keyval_t;

    bool get_param(const char* parameter, const char* key, std::string& s) {
        char* start = strstr(parameter, key);
        if (!start) {
            return false;
        }
        s = "";
        for (char* p = start + strlen(key); *p; ++p) {
            if (*p == ' ') {
                break;  // Unescaped space
            }
            if (*p == '\\') {
                if (*++p == '\0') {
                    break;
                }
            }
            s += *p;
        }
        return true;
    }

}

Error WebCommand::action(const char* value, WebUI::AuthenticationLevel auth_level, Channel& out) {
    if (_cmdChecker && _cmdChecker()) {
        return Error::AnotherInterfaceBusy;
    }
    char empty = '\0';
    if (!value) {
        value = &empty;
    }
    return _action(value, auth_level, out);
};

namespace WebUI {
    // Used by js/connectdlg.js

    static Error showFwInfoJSON(const char* parameter, AuthenticationLevel auth_level, Channel& out) {  // ESP800
        if (strstr(parameter, "json=yes") != NULL) {
            JSONencoder j(true, &out);
            j.begin();
            j.member("cmd", "800");
            j.member("status", "ok");
            j.begin_member_object("data");
            j.member("FWVersion", git_info);
            j.member("FWTarget", "FluidNC");
            j.member("FWTargetId", "60");

            j.member("Setup", "Disabled");
            j.member("SDConnection", "direct");
            j.member("SerialProtocol", "Socket");
#ifdef ENABLE_AUTHENTICATION
            j.member("Authentication", "Enabled");
#else
            j.member("Authentication", "Disabled");
#endif
            j.member("WebCommunication", "Synchronous");
            j.member("WebSocketIP", "localhost");

            j.member("WebSocketPort", "82");
            j.member("HostName", "fluidnc");
            j.member("WiFiMode", "AP");
            j.member("FlashFileSystem", "LittleFS");
            j.member("HostPath", "/");
            j.member("Time", "none");
            j.member("Axisletters", config->_axes->_names);
            j.end_object();
            j.end();
            return Error::Ok;
        }

        return Error::InvalidStatement;
    }

    static Error showFwInfo(const char* parameter, AuthenticationLevel auth_level, Channel& out) {  // ESP800
        if (parameter != NULL && COMMANDS::isJSON(parameter)) {
            return showFwInfoJSON(parameter, auth_level, out);
        }

        LogStream s(out, "FW version: FluidNC ");
        s << git_info;
        // TODO: change grbl-embedded to FluidNC after fixing WebUI
        s << " # FW target:grbl-embedded  # FW HW:";

        // std::error_code ec;
        // FluidPath { "/sd", ec };
        // s << (ec ? "No SD" : "Direct SD");

        // We do not check the SD presence here because if the SD card is out,
        // WebUI will switch to M20 for SD access, which is wrong for FluidNC
        s << "Direct SD";

        s << "  # primary sd:/sd # secondary sd:none ";

        s << " # authentication:";
#ifdef ENABLE_AUTHENTICATION
        s << "yes";
#else
        s << "no";
#endif
        s << wifi_config.webInfo();

        //to save time in decoding `?`
        s << " # axis:" << config->_axes->_numberAxis;
        return Error::Ok;
    }

    static Error localFSSize(const char* parameter, AuthenticationLevel auth_level, Channel& out) {  // ESP720
        std::error_code ec;

        auto space = stdfs::space(FluidPath { "", localfsName, ec }, ec);
        if (ec) {
            log_stream(out, "Error " << ec.message());
            return Error::FsFailedMount;
        }
        auto totalBytes = space.capacity;
        auto freeBytes  = space.available;
        auto usedBytes  = totalBytes - freeBytes;

        log_stream(out, parameter << "LocalFS  Total:" << formatBytes(localfs_size()) << " Used:" << formatBytes(usedBytes));
        return Error::Ok;
    }

    static Error formatLocalFS(const char* parameter, AuthenticationLevel auth_level, Channel& out) {  // ESP710
        if (localfs_format(parameter)) {
            return Error::FsFailedFormat;
        }
        log_info("Local filesystem formatted to " << localfsName);
        return Error::Ok;
    }

#ifdef ENABLE_AUTHENTICATION
    static Error setUserPassword(const char* parameter, AuthenticationLevel auth_level, Channel& out) {  // ESP555
        if (*parameter == '\0') {
            user_password->setDefault();
            return Error::Ok;
        }
        if (user_password->setStringValue(parameter) != Error::Ok) {
            log_string(out, "Invalid Password");
            return Error::InvalidValue;
        }
        return Error::Ok;
    }
#endif

    static Error restart(const char* parameter, AuthenticationLevel auth_level, Channel& out) {
        log_info("Restarting");
        COMMANDS::restart_MCU();
        return Error::Ok;
    }

    // used by js/restartdlg.js
    static Error setSystemMode(const char* parameter, AuthenticationLevel auth_level, Channel& out) {  // ESP444
        // parameter = trim(parameter);
        if (strcasecmp(parameter, "RESTART") != 0) {
            log_string(out, "Parameter must be RESTART");
            return Error::InvalidValue;
        }
        return restart(parameter, auth_level, out);
    }

    // Used by js/statusdlg.js
<<<<<<< HEAD

    static Error showSysStatsJSON(const char* parameter, AuthenticationLevel auth_level, Channel& out) {  // ESP420

        JSONencoder j(true, &out);
        j.begin();
        j.member("cmd", "420");
        j.member("status", "ok");
        j.begin_array("data");

        j.begin_object();
        j.member("id", "Chip ID");
        j.member("value", (uint16_t)(ESP.getEfuseMac() >> 32));
        j.end_object();

        j.begin_object();
        j.member("id", "CPU Cores");
        j.member("value", ESP.getChipCores());
        j.end_object();

        std::ostringstream msg;
        msg << ESP.getCpuFreqMHz() << "Mhz";
        j.begin_object();
        j.member("id", "CPU Frequency");
        j.member("value", msg.str());
        j.end_object();

        std::ostringstream msg2;
        msg2 << std::fixed << std::setprecision(1) << temperatureRead() << "°C";
        j.begin_object();
        j.member("id", "CPU Temperature");
        j.member("value", msg2.str());
        j.end_object();

        j.begin_object();
        j.member("id", "Free memory");
        j.member("value", formatBytes(ESP.getFreeHeap()));
        j.end_object();

        j.begin_object();
        j.member("id", "SDK");
        j.member("value", ESP.getSdkVersion());
        j.end_object();

        j.begin_object();
        j.member("id", "Flash Size");
        j.member("value", formatBytes(ESP.getFlashChipSize()));
        j.end_object();

#ifdef ENABLE_WIFI
        WiFiConfig::addWifiStatsToArray(j);
#else
        j.begin_object();
        j.member("id", "Current WiFi Mode");
        j.member("value", "Off");
        j.end_object();
#endif
        // TODO: Mike M - not sure if this is necessary for WebUI since BT is always disabled?
        /*  std::string info = bt_config.info();
        if (info.length()) {
            log_to(out, info);
        }*/

        j.begin_object();
        j.member("id", "FW version");
        j.member("value", "FluidNC " + std::string(git_info));
        j.end_object();

        j.end_array();
        j.end();
        return Error::Ok;
    }

    static Error showSysStats(const char* parameter, AuthenticationLevel auth_level, Channel& out) {  // ESP420
        if (COMMANDS::isJSON(parameter)) {
            return showSysStatsJSON(parameter, auth_level, out);
        }

        log_to(out, "Chip ID: ", (uint16_t)(ESP.getEfuseMac() >> 32));
        log_to(out, "CPU Cores: ", ESP.getChipCores());
        log_to(out, "CPU Frequency: ", ESP.getCpuFreqMHz() << "Mhz");
=======
    static Error showSysStats(char* parameter, AuthenticationLevel auth_level, Channel& out) {  // ESP420
        log_stream(out, "Chip ID: " << (uint16_t)(ESP.getEfuseMac() >> 32));
        log_stream(out, "CPU Cores: " << ESP.getChipCores());
        log_stream(out, "CPU Frequency: " << ESP.getCpuFreqMHz() << "Mhz");
>>>>>>> 09fd5726
        std::ostringstream msg;
        msg << std::fixed << std::setprecision(1) << temperatureRead() << "°C";
        log_stream(out, "CPU Temperature: " << msg.str());
        log_stream(out, "Free memory: " << formatBytes(ESP.getFreeHeap()));
        log_stream(out, "SDK: " << ESP.getSdkVersion());
        log_stream(out, "Flash Size: " << formatBytes(ESP.getFlashChipSize()));

        // Round baudRate to nearest 100 because ESP32 can say e.g. 115201
        //        log_stream(out, "Baud rate: " << ((Uart0.baud / 100) * 100));

        WiFiConfig::showWifiStats(out);

        std::string info = bt_config.info();
        if (info.length()) {
            log_stream(out, info);
        }
        log_stream(out, "FW version: FluidNC " << git_info);
        return Error::Ok;
    }

    static Error setWebSetting(const char* parameter, AuthenticationLevel auth_level, Channel& out) {  // ESP401
        // The string is of the form "P=name T=type V=value
        // We do not need the "T=" (type) parameter because the
        // Setting objects know their own type.  We do not use
        // split_params because if fails if the value string
        // contains '='
        std::string p, v;
        bool        isJSON = COMMANDS::isJSON(parameter);
        if (!(get_param(parameter, "P=", p) && get_param(parameter, "V=", v))) {
            if (isJSON) {
                COMMANDS::send_json_command_response(out, 401, false, errorString(Error::InvalidValue));
            }
            return Error::InvalidValue;
        }

        Error ret = do_command_or_setting(p.c_str(), v.c_str(), auth_level, out);
        if (isJSON) {
            COMMANDS::send_json_command_response(out, 401, ret == Error::Ok, errorString(ret));
        }

        return ret;
    }

    // Used by js/setting.js
    static Error listSettingsJSON(const char* parameter, AuthenticationLevel auth_level, Channel& out) {  // ESP400

        JSONencoder j(true, &out);
        j.begin();
        j.member("cmd", "400");
        j.member("status", "ok");
        j.begin_array("data");

        // NVS settings
        j.setCategory("Flash/Settings");
        for (Setting* js : Setting::List) {
            js->addWebui(&j);
        }

        // Configuration tree
        j.setCategory("Running/Config");
        Configuration::JsonGenerator gen(j);
        config->group(gen);

        j.end_array();
        j.end();

        return Error::Ok;
    }

    static Error listSettings(const char* parameter, AuthenticationLevel auth_level, Channel& out) {  // ESP400
        if (parameter != NULL) {
            if (strstr(parameter, "json=yes") != NULL) {
                return listSettingsJSON(parameter, auth_level, out);
            }
        }

        JSONencoder j(true, &out);
        j.begin();
        j.begin_array("EEPROM");

        // NVS settings
        j.setCategory("nvs");
        for (Setting* js : Setting::List) {
            js->addWebui(&j);
        }

        // Configuration tree
        j.setCategory("tree");
        Configuration::JsonGenerator gen(j);
        config->group(gen);

        j.end_array();
        j.end();

        return Error::Ok;
    }

    static Error openFile(const char* fs, const char* parameter, AuthenticationLevel auth_level, Channel& out, InputFile*& theFile) {
        if (*parameter == '\0') {
            log_string(out, "Missing file name!");
            return Error::InvalidValue;
        }
        std::string path(parameter);
        if (path[0] != '/') {
            path = "/" + path;
        }

        try {
            theFile = new InputFile(fs, path.c_str(), auth_level, out);
        } catch (Error err) { return err; }
        return Error::Ok;
    }

    static Error showFile(const char* fs, const char* parameter, AuthenticationLevel auth_level, Channel& out) {  // ESP221
        if (notIdleOrAlarm()) {
            return Error::IdleError;
        }
        InputFile* theFile;
        Error      err;
        if ((err = openFile(fs, parameter, auth_level, out, theFile)) != Error::Ok) {
            return err;
        }
        char  fileLine[255];
        Error res;
        while ((res = theFile->readLine(fileLine, 255)) == Error::Ok) {
            // We cannot use the 2-argument form of log_stream() here because
            // fileLine can be overwritten by readLine before the output
            // task has a chance to forward the line to the output channel.
            // The 3-argument form works because it copies the line to a
            // temporary string.
            log_stream(out, fileLine);
        }
        if (res != Error::Eof) {
            log_string(out, errorString(res));
        }
        delete theFile;
        return Error::Ok;
    }

<<<<<<< HEAD
    static Error showSDFile(const char* parameter, AuthenticationLevel auth_level, Channel& out) {  // ESP221
=======
    static bool split(char* input, char** next, char delim) {
        char* pos = strchr(input, delim);
        if (pos) {
            *pos  = '\0';
            *next = pos + 1;
            return true;
        }
        *next = input + strlen(input);  // End of string
        return false;
    }

    static Error showSDFile(char* parameter, AuthenticationLevel auth_level, Channel& out) {  // ESP221
>>>>>>> 09fd5726
        return showFile("sd", parameter, auth_level, out);
    }
    static Error showLocalFile(const char* parameter, AuthenticationLevel auth_level, Channel& out) {
        return showFile("", parameter, auth_level, out);
    }

<<<<<<< HEAD
    static Error runFile(const char* fs, const char* parameter, AuthenticationLevel auth_level, Channel& out) {
=======
    static Error fileShowSome(char* parameter, AuthenticationLevel auth_level, Channel& out) {  // ESP221
        if (notIdleOrAlarm()) {
            return Error::IdleError;
        }
        if (!parameter || !*parameter) {
            log_error_to(out, "Missing argument");
            return Error::InvalidValue;
        }

        int   firstline = 0;
        int   lastline  = 0;
        char* filename;
        split(parameter, &filename, ',');
        if (*filename == '\0') {
            log_error_to(out, "Missing filename");
            return Error::InvalidValue;
        }

        // Parameter is the list of lines to display
        // N means the first N lines
        // N:M means lines N through M inclusive
        if (!*parameter) {
            log_error_to(out, "Missing line count");
            return Error::InvalidValue;
        }
        JSONencoder j(false, &out);
        char*       second;
        split(parameter, &second, ':');
        if (*second) {
            firstline = atoi(parameter);
            lastline  = atoi(second);
        } else {
            firstline = 0;
            lastline  = atoi(parameter);
        }
        const char* error = "";
        j.begin();
        j.begin_array("file_lines");

        InputFile* theFile;
        Error      err;
        if ((err = openFile(sdName, filename, auth_level, out, theFile)) != Error::Ok) {
            error = "Cannot open file";
        } else {
            char  fileLine[255];
            Error res;
            for (int linenum = 0; linenum < lastline && (res = theFile->readLine(fileLine, 255)) == Error::Ok; ++linenum) {
                if (linenum >= firstline) {
                    j.string(fileLine);
                }
            }
            delete theFile;
            if (res != Error::Eof && res != Error::Ok) {
                error = errorString(res);
            }
        }
        j.end_array();
        if (*error) {
            j.member("error", error);
        } else {
            j.member("path", filename);
            j.member("firstline", firstline);
        }

        j.end();
        return Error::Ok;
    }

    static Error runFile(const char* fs, char* parameter, AuthenticationLevel auth_level, Channel& out) {
>>>>>>> 09fd5726
        Error err;
        if (sys.state == State::Alarm || sys.state == State::ConfigAlarm) {
            log_string(out, "Alarm");
            return Error::IdleError;
        }
        if (sys.state != State::Idle) {
            log_string(out, "Busy");
            return Error::IdleError;
        }
        InputFile* theFile;
        if ((err = openFile(fs, parameter, auth_level, out, theFile)) != Error::Ok) {
            return err;
        }
        allChannels.registration(theFile);

        //report_realtime_status(out);
        return Error::Ok;
    }

    static Error runSDFile(const char* parameter, AuthenticationLevel auth_level, Channel& out) {  // ESP220
        return runFile("sd", parameter, auth_level, out);
    }

    // Used by js/controls.js
    static Error runLocalFile(const char* parameter, AuthenticationLevel auth_level, Channel& out) {  // ESP700
        return runFile("", parameter, auth_level, out);
    }

    static Error deleteObject(const char* fs, const char* name, Channel& out) {
        std::error_code ec;

        if (!name || !*name || (strcmp(name, "/") == 0)) {
            // Disallow deleting everything
            log_error_to(out, "Will not delete everything");
            return Error::InvalidValue;
        }
        FluidPath fpath { name, fs, ec };
        if (ec) {
            log_string(out, "No SD");
            return Error::FsFailedMount;
        }
        auto isDir = stdfs::is_directory(fpath, ec);
        if (ec) {
            log_stream(out, "Delete failed: " << ec.message());
            return Error::FsFileNotFound;
        }
        if (isDir) {
            stdfs::remove_all(fpath, ec);
            if (ec) {
                log_stream(out, "Delete Directory failed: " << ec.message());
                return Error::FsFailedDelDir;
            }
        } else {
            stdfs::remove(fpath, ec);
            if (ec) {
                log_stream(out, "Delete File failed: " << ec.message());
                return Error::FsFailedDelFile;
            }
        }
        HashFS::delete_file(fpath);

        return Error::Ok;
    }

    static Error deleteSDObject(const char* parameter, AuthenticationLevel auth_level, Channel& out) {  // ESP215
        return deleteObject(sdName, parameter, out);
    }

    static Error deleteLocalFile(const char* parameter, AuthenticationLevel auth_level, Channel& out) {
        return deleteObject(localfsName, parameter, out);
    }

    static Error listFilesystem(const char* fs, const char* value, WebUI::AuthenticationLevel auth_level, Channel& out) {
        std::error_code ec;

        FluidPath fpath { value, fs, ec };
        if (ec) {
            log_string(out, "No SD card");
            return Error::FsFailedMount;
        }

        auto iter = stdfs::recursive_directory_iterator { fpath, ec };
        if (ec) {
            log_stream(out, "Error: " << ec.message());
            return Error::FsFailedMount;
        }
        for (auto const& dir_entry : iter) {
            if (dir_entry.is_directory()) {
                log_stream(out, "[DIR:" << std::string(iter.depth(), ' ').c_str() << dir_entry.path().filename());
            } else {
                log_stream(out,
                           "[FILE: " << std::string(iter.depth(), ' ').c_str() << dir_entry.path().filename()
                                     << "|SIZE:" << dir_entry.file_size());
            }
        }
        auto space = stdfs::space(fpath, ec);
        if (ec) {
            log_stream(out, "Error " << ec.value() << " " << ec.message());
            return Error::FsFailedMount;
        }

        auto totalBytes = space.capacity;
        auto freeBytes  = space.available;
        auto usedBytes  = totalBytes - freeBytes;
        log_stream(out,
                   "[" << fpath.c_str() << " Free:" << formatBytes(freeBytes) << " Used:" << formatBytes(usedBytes)
                       << " Total:" << formatBytes(totalBytes));
        return Error::Ok;
    }

    static Error listSDFiles(const char* parameter, AuthenticationLevel auth_level, Channel& out) {  // ESP210
        return listFilesystem(sdName, parameter, auth_level, out);
    }

    static Error listLocalFiles(const char* parameter, AuthenticationLevel auth_level, Channel& out) {  // No ESP command
        return listFilesystem(localfsName, parameter, auth_level, out);
    }

    static Error listFilesystemJSON(const char* fs, const char* value, WebUI::AuthenticationLevel auth_level, Channel& out) {
        std::error_code ec;

        FluidPath fpath { value, fs, ec };
        if (ec) {
            log_string(out, "No SD card");
            return Error::FsFailedMount;
        }

        JSONencoder j(false, &out);
        j.begin();

        auto iter = stdfs::directory_iterator { fpath, ec };
        if (ec) {
            log_stream(out, "Error: " << ec.message());
            return Error::FsFailedMount;
        }
        j.begin_array("files");
        for (auto const& dir_entry : iter) {
            j.begin_object();
            j.member("name", dir_entry.path().filename());
            j.member("size", dir_entry.is_directory() ? -1 : dir_entry.file_size());
            j.end_object();
        }
        j.end_array();

        auto space = stdfs::space(fpath, ec);
        if (ec) {
            log_stream(out, "Error " << ec.value() << " " << ec.message());
            return Error::FsFailedMount;
        }

        auto totalBytes = space.capacity;
        auto freeBytes  = space.available;
        auto usedBytes  = totalBytes - freeBytes;

        j.member("path", value);
        j.member("total", formatBytes(totalBytes));
        j.member("used", formatBytes(usedBytes + 1));

        uint32_t percent = totalBytes ? (usedBytes * 100) / totalBytes : 100;

        j.member("occupation", percent);
        j.end();
        return Error::Ok;
    }

    static Error listSDFilesJSON(const char* parameter, AuthenticationLevel auth_level, Channel& out) {  // ESP210
        return listFilesystemJSON(sdName, parameter, auth_level, out);
    }

    static Error listLocalFilesJSON(const char* parameter, AuthenticationLevel auth_level, Channel& out) {  // No ESP command
        return listFilesystemJSON(localfsName, parameter, auth_level, out);
    }

<<<<<<< HEAD
    static Error renameObject(const char* fs, const char* parameter, AuthenticationLevel auth_level, Channel& out) {
=======
    static Error listGCodeFiles(char* parameter, AuthenticationLevel auth_level, Channel& out) {  // No ESP command
        const char* error = "";

        JSONencoder j(false, &out);
        j.begin();

        std::error_code ec;

        FluidPath fpath { parameter, sdName, ec };
        if (ec) {
            error = "No volume";
        }

        j.begin_array("files");
        if (!*error) {  // Array is empty for failure to open the volume
            auto iter = stdfs::directory_iterator { fpath, ec };
            if (ec) {
                // Array is empty for failure to open the path
                error = "Bad path";
            } else {
                for (auto const& dir_entry : iter) {
                    auto fn     = dir_entry.path().filename();
                    auto is_dir = dir_entry.is_directory();
                    if (out.is_visible(fn.stem(), fn.extension(), is_dir)) {
                        j.begin_object();
                        j.member("name", dir_entry.path().filename());
                        j.member("size", is_dir ? -1 : dir_entry.file_size());
                        j.end_object();
                    }
                }
            }
        }
        j.end_array();

        j.member("path", parameter);
        if (*error) {
            j.member("error", error);
        }

#if 0
        // Don't include summary information because it can take a long
        // time to calculate for large volumes
        auto space = stdfs::space(fpath, ec);
        if (!ec) {
            auto totalBytes = space.capacity;
            auto freeBytes  = space.available;
            auto usedBytes  = totalBytes - freeBytes;

            j.member("total", formatBytes(totalBytes));
            j.member("used", formatBytes(usedBytes + 1));

            uint32_t percent = totalBytes ? (usedBytes * 100) / totalBytes : 100;

            j.member("occupation", percent);
        }
#endif
        j.end();
        return Error::Ok;
    }

    static Error renameObject(const char* fs, char* parameter, AuthenticationLevel auth_level, Channel& out) {
        if (!parameter || *parameter == '\0') {
            return Error::InvalidValue;
        }
>>>>>>> 09fd5726
        auto opath = strchr(parameter, '>');
        if (*opath == '\0') {
            return Error::InvalidValue;
        }
        const char* ipath = parameter;
        *opath++          = '\0';
        try {
            FluidPath inPath { ipath, fs };
            FluidPath outPath { opath, fs };
            std::filesystem::rename(inPath, outPath);
            HashFS::rename_file(inPath, outPath, true);
        } catch (const Error err) {
            log_error_to(out, "Cannot rename " << ipath << " to " << opath);
            return Error::FsFailedRenameFile;
        }
        return Error::Ok;
    }
    static Error renameSDObject(const char* parameter, AuthenticationLevel auth_level, Channel& out) {
        return renameObject(sdName, parameter, auth_level, out);
    }
    static Error renameLocalObject(const char* parameter, AuthenticationLevel auth_level, Channel& out) {
        return renameObject(localfsName, parameter, auth_level, out);
    }

    static Error copyFile(const char* ipath, const char* opath, Channel& out) {  // No ESP command
        std::filesystem::path filepath;
        try {
            FileStream outFile { opath, "w" };
            FileStream inFile { ipath, "r" };
            uint8_t    buf[512];
            size_t     len;
            while ((len = inFile.read(buf, 512)) > 0) {
                outFile.write(buf, len);
            }
            filepath = outFile.fpath();
        } catch (const Error err) {
            log_error_to(out, "Cannot create file " << opath);
            return Error::FsFailedCreateFile;
        }
        // Rehash after outFile goes out of scope
        HashFS::rehash_file(filepath);
        return Error::Ok;
    }
    static Error copyDir(const char* iDir, const char* oDir, Channel& out) {  // No ESP command
        std::error_code ec;

        {  // Block to manage scope of outDir
            FluidPath outDir { oDir, "", ec };
            if (ec) {
                log_error_to(out, "Cannot mount /sd");
                return Error::FsFailedMount;
            }

            if (outDir.hasTail()) {
                stdfs::create_directory(outDir, ec);
                if (ec) {
                    log_error_to(out, "Cannot create " << oDir);
                    return Error::FsFailedOpenDir;
                }
            }
        }

        FluidPath fpath { iDir, "", ec };
        if (ec) {
            log_error_to(out, "Cannot open " << iDir);
            return Error::FsFailedMount;
        }

        auto iter = stdfs::directory_iterator { fpath, ec };
        if (ec) {
            log_error_to(out, fpath << " " << ec.message());
            return Error::FsFailedMount;
        }
        Error err = Error::Ok;
        for (auto const& dir_entry : iter) {
            if (dir_entry.is_directory()) {
                log_error_to(out, "Not handling localfs subdirectories");
            } else {
                std::string opath(oDir);
                opath += "/";
                opath += dir_entry.path().filename().c_str();
                std::string ipath(iDir);
                ipath += "/";
                ipath += dir_entry.path().filename().c_str();
                log_info_to(out, ipath << " -> " << opath);
                auto err1 = copyFile(ipath.c_str(), opath.c_str(), out);
                if (err1 != Error::Ok) {
                    err = err1;
                }
            }
        }
        return err;
    }
    static Error showLocalFSHashes(const char* parameter, WebUI::AuthenticationLevel auth_level, Channel& out) {
        for (const auto& [name, hash] : HashFS::localFsHashes) {
            log_info_to(out, name << ": " << hash);
        }
        return Error::Ok;
    }

    static Error backupLocalFS(const char* parameter, AuthenticationLevel auth_level, Channel& out) {  // No ESP command
        return copyDir("/localfs", "/sd/localfs", out);
    }
    static Error restoreLocalFS(const char* parameter, AuthenticationLevel auth_level, Channel& out) {  // No ESP command
        return copyDir("/sd/localfs", "/localfs", out);
    }
    static Error migrateLocalFS(const char* parameter, AuthenticationLevel auth_level, Channel& out) {  // No ESP command
        const char* newfs = parameter && *parameter ? parameter : "littlefs";
        if (strcmp(newfs, localfsName) == 0) {
            log_error_to(out, "localfs format is already " << newfs);
            return Error::InvalidValue;
        }
        log_info("Backing up local filesystem contents to SD");
        Error err = copyDir("/localfs", "/sd/localfs", out);
        if (err != Error::Ok) {
            return err;
        }
        log_info("Reformatting local filesystem to " << newfs);
        if (localfs_format(newfs)) {
            return Error::FsFailedFormat;
        }
        log_info("Restoring local filesystem contents");
        return copyDir("/sd/localfs", "/localfs", out);
    }

    // Used by js/files.js
    static Error showSDStatus(const char* parameter, AuthenticationLevel auth_level, Channel& out) {  // ESP200
        std::error_code ec;

        FluidPath path { "", "/sd", ec };
        if (ec) {
            log_string(out, "No SD card");
            return Error::FsFailedMount;
        }
        log_string(out, "SD card detected");
        return Error::Ok;
    }

    static Error setRadioState(const char* parameter, AuthenticationLevel auth_level, Channel& out) {  // ESP115
        // parameter = trim(parameter);
        if (*parameter == '\0') {
            // Display the radio state
            bool on = wifi_config.isOn() || bt_config.isOn();
            log_string(out, on ? "ON" : "OFF");
            return Error::Ok;
        }
        int8_t on = -1;
        if (strcasecmp(parameter, "ON") == 0) {
            on = 1;
        } else if (strcasecmp(parameter, "OFF") == 0) {
            on = 0;
        }
        if (on == -1) {
            log_string(out, "only ON or OFF mode supported!");
            return Error::InvalidValue;
        }

        //Stop everything
        wifi_config.end();
        bt_config.end();

        //if On start proper service
        if (on && (wifi_config.begin() || bt_config.begin())) {
            return Error::Ok;
        }
        log_msg_to(out, "Radio is Off");
        return Error::Ok;
    }

<<<<<<< HEAD
    static Error showWebHelp(const char* parameter, AuthenticationLevel auth_level, Channel& out) {  // ESP0
        log_to(out, "Persistent web settings - $name to show, $name=value to set");
        log_to(out, "ESPname FullName         Description");
        log_to(out, "------- --------         -----------");
=======
    static Error showWebHelp(char* parameter, AuthenticationLevel auth_level, Channel& out) {  // ESP0
        log_string(out, "Persistent web settings - $name to show, $name=value to set");
        log_string(out, "ESPname FullName         Description");
        log_string(out, "------- --------         -----------");
>>>>>>> 09fd5726
        ;
        for (Setting* setting : Setting::List) {
            if (setting->getType() == WEBSET) {
                log_stream(out,
                           LeftJustify(setting->getGrblName() ? setting->getGrblName() : "", 8)
                               << LeftJustify(setting->getName(), 25 - 8) << setting->getDescription());
            }
        }
        log_string(out, "");
        log_string(out, "Other web commands: $name to show, $name=value to set");
        log_string(out, "ESPname FullName         Values");
        log_string(out, "------- --------         ------");

        for (Command* cp : Command::List) {
            if (cp->getType() == WEBCMD) {
                LogStream s(out, "");
                s << LeftJustify(cp->getGrblName() ? cp->getGrblName() : "", 8) << LeftJustify(cp->getName(), 25 - 8);
                if (cp->getDescription()) {
                    s << cp->getDescription();
                }
            }
        }
        return Error::Ok;
    }

    void make_authentication_settings() {
#ifdef ENABLE_AUTHENTICATION
        new WebCommand("password", WEBCMD, WA, "ESP555", "WebUI/SetUserPassword", setUserPassword);
        user_password  = new AuthPasswordSetting("User password", "WebUI/UserPassword", DEFAULT_USER_PWD);
        admin_password = new AuthPasswordSetting("Admin password", "WebUI/AdminPassword", DEFAULT_ADMIN_PWD);
#endif
    }

    void make_web_settings() {
        make_authentication_settings();
        // If authentication enabled, display_settings skips or displays <Authentication Required>
        // RU - need user or admin password to read
        // WU - need user or admin password to set
        // WA - need admin password to set
        new WebCommand(NULL, WEBCMD, WG, "ESP800", "Firmware/Info", showFwInfo, anyState);
        new WebCommand(NULL, WEBCMD, WU, "ESP420", "System/Stats", showSysStats, anyState);
        new WebCommand("RESTART", WEBCMD, WA, "ESP444", "System/Control", setSystemMode);
        new WebCommand("RESTART", WEBCMD, WA, NULL, "Bye", restart);

        new WebCommand(NULL, WEBCMD, WU, "ESP720", "LocalFS/Size", localFSSize);
        new WebCommand("FORMAT", WEBCMD, WA, "ESP710", "LocalFS/Format", formatLocalFS);
        new WebCommand("path", WEBCMD, WU, NULL, "LocalFS/Show", showLocalFile);
        new WebCommand("path", WEBCMD, WU, "ESP700", "LocalFS/Run", runLocalFile);
        new WebCommand("path", WEBCMD, WU, NULL, "LocalFS/List", listLocalFiles);
        new WebCommand("path", WEBCMD, WU, NULL, "LocalFS/ListJSON", listLocalFilesJSON);
        new WebCommand("path", WEBCMD, WU, NULL, "LocalFS/Delete", deleteLocalFile);
        new WebCommand("path", WEBCMD, WU, NULL, "LocalFS/Rename", renameLocalObject);
        new WebCommand("path", WEBCMD, WU, NULL, "LocalFS/Backup", backupLocalFS);
        new WebCommand("path", WEBCMD, WU, NULL, "LocalFS/Restore", restoreLocalFS);
        new WebCommand("path", WEBCMD, WU, NULL, "LocalFS/Migrate", migrateLocalFS);
        new WebCommand(NULL, WEBCMD, WU, NULL, "LocalFS/Hashes", showLocalFSHashes);

        new WebCommand("path", WEBCMD, WU, "ESP221", "File/ShowSome", fileShowSome);
        new WebCommand("path", WEBCMD, WU, "ESP221", "SD/Show", showSDFile);
        new WebCommand("path", WEBCMD, WU, "ESP220", "SD/Run", runSDFile);
        new WebCommand("file_or_directory_path", WEBCMD, WU, "ESP215", "SD/Delete", deleteSDObject);
        new WebCommand("path", WEBCMD, WU, NULL, "SD/Rename", renameSDObject);
        new WebCommand(NULL, WEBCMD, WU, "ESP210", "SD/List", listSDFiles);
        new WebCommand("path", WEBCMD, WU, NULL, "SD/ListJSON", listSDFilesJSON);
        new WebCommand(NULL, WEBCMD, WU, "ESP200", "SD/Status", showSDStatus);

        new WebCommand("path", WEBCMD, WU, NULL, "Files/ListGCode", listGCodeFiles);

        new WebCommand("ON|OFF", WEBCMD, WA, "ESP115", "Radio/State", setRadioState);

        new WebCommand("P=position T=type V=value", WEBCMD, WA, "ESP401", "WebUI/Set", setWebSetting);
        new WebCommand(NULL, WEBCMD, WU, "ESP400", "WebUI/List", listSettings, anyState);
        new WebCommand(NULL, WEBCMD, WG, "ESP0", "WebUI/Help", showWebHelp, anyState);
        new WebCommand(NULL, WEBCMD, WG, "ESP", "WebUI/Help", showWebHelp, anyState);
    }
}<|MERGE_RESOLUTION|>--- conflicted
+++ resolved
@@ -203,8 +203,6 @@
     }
 
     // Used by js/statusdlg.js
-<<<<<<< HEAD
-
     static Error showSysStatsJSON(const char* parameter, AuthenticationLevel auth_level, Channel& out) {  // ESP420
 
         JSONencoder j(true, &out);
@@ -281,15 +279,10 @@
             return showSysStatsJSON(parameter, auth_level, out);
         }
 
-        log_to(out, "Chip ID: ", (uint16_t)(ESP.getEfuseMac() >> 32));
-        log_to(out, "CPU Cores: ", ESP.getChipCores());
-        log_to(out, "CPU Frequency: ", ESP.getCpuFreqMHz() << "Mhz");
-=======
-    static Error showSysStats(char* parameter, AuthenticationLevel auth_level, Channel& out) {  // ESP420
         log_stream(out, "Chip ID: " << (uint16_t)(ESP.getEfuseMac() >> 32));
         log_stream(out, "CPU Cores: " << ESP.getChipCores());
         log_stream(out, "CPU Frequency: " << ESP.getCpuFreqMHz() << "Mhz");
->>>>>>> 09fd5726
+
         std::ostringstream msg;
         msg << std::fixed << std::setprecision(1) << temperatureRead() << "°C";
         log_stream(out, "CPU Temperature: " << msg.str());
@@ -429,9 +422,6 @@
         return Error::Ok;
     }
 
-<<<<<<< HEAD
-    static Error showSDFile(const char* parameter, AuthenticationLevel auth_level, Channel& out) {  // ESP221
-=======
     static bool split(char* input, char** next, char delim) {
         char* pos = strchr(input, delim);
         if (pos) {
@@ -443,17 +433,13 @@
         return false;
     }
 
-    static Error showSDFile(char* parameter, AuthenticationLevel auth_level, Channel& out) {  // ESP221
->>>>>>> 09fd5726
+    static Error showSDFile(const char* parameter, AuthenticationLevel auth_level, Channel& out) {  // ESP221
         return showFile("sd", parameter, auth_level, out);
     }
     static Error showLocalFile(const char* parameter, AuthenticationLevel auth_level, Channel& out) {
         return showFile("", parameter, auth_level, out);
     }
 
-<<<<<<< HEAD
-    static Error runFile(const char* fs, const char* parameter, AuthenticationLevel auth_level, Channel& out) {
-=======
     static Error fileShowSome(char* parameter, AuthenticationLevel auth_level, Channel& out) {  // ESP221
         if (notIdleOrAlarm()) {
             return Error::IdleError;
@@ -522,8 +508,7 @@
         return Error::Ok;
     }
 
-    static Error runFile(const char* fs, char* parameter, AuthenticationLevel auth_level, Channel& out) {
->>>>>>> 09fd5726
+    static Error runFile(const char* fs, const char* parameter, AuthenticationLevel auth_level, Channel& out) {
         Error err;
         if (sys.state == State::Alarm || sys.state == State::ConfigAlarm) {
             log_string(out, "Alarm");
@@ -697,10 +682,7 @@
         return listFilesystemJSON(localfsName, parameter, auth_level, out);
     }
 
-<<<<<<< HEAD
-    static Error renameObject(const char* fs, const char* parameter, AuthenticationLevel auth_level, Channel& out) {
-=======
-    static Error listGCodeFiles(char* parameter, AuthenticationLevel auth_level, Channel& out) {  // No ESP command
+    static Error listGCodeFiles(const char* parameter, AuthenticationLevel auth_level, Channel& out) {  // No ESP command
         const char* error = "";
 
         JSONencoder j(false, &out);
@@ -760,11 +742,10 @@
         return Error::Ok;
     }
 
-    static Error renameObject(const char* fs, char* parameter, AuthenticationLevel auth_level, Channel& out) {
+    static Error renameObject(const char* fs, const char* parameter, AuthenticationLevel auth_level, Channel& out) {
         if (!parameter || *parameter == '\0') {
             return Error::InvalidValue;
         }
->>>>>>> 09fd5726
         auto opath = strchr(parameter, '>');
         if (*opath == '\0') {
             return Error::InvalidValue;
@@ -933,19 +914,11 @@
         log_msg_to(out, "Radio is Off");
         return Error::Ok;
     }
-
-<<<<<<< HEAD
     static Error showWebHelp(const char* parameter, AuthenticationLevel auth_level, Channel& out) {  // ESP0
-        log_to(out, "Persistent web settings - $name to show, $name=value to set");
-        log_to(out, "ESPname FullName         Description");
-        log_to(out, "------- --------         -----------");
-=======
-    static Error showWebHelp(char* parameter, AuthenticationLevel auth_level, Channel& out) {  // ESP0
         log_string(out, "Persistent web settings - $name to show, $name=value to set");
         log_string(out, "ESPname FullName         Description");
         log_string(out, "------- --------         -----------");
->>>>>>> 09fd5726
-        ;
+
         for (Setting* setting : Setting::List) {
             if (setting->getType() == WEBSET) {
                 log_stream(out,
