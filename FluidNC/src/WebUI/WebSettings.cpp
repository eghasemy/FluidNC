// Copyright (c) 2020 Mitch Bradley
// Copyright (c) 2014 Luc Lebosse. All rights reserved.
// Use of this source code is governed by a GPLv3 license that can be found in the LICENSE file.

/*
  WebSettings.cpp - Settings and Commands for the interface
  to ESP3D_WebUI.  Code snippets extracted from commands.cpp in the
  old WebUI interface code are presented via the Settings class.
*/

#include "WebSettings.h"

#include "../Settings.h"
#include "../Machine/MachineConfig.h"
#include "../Machine/WifiSTAConfig.h"
#include "../Configuration/JsonGenerator.h"
#include "../Uart.h"    // Uart0.baud
#include "../Report.h"  // git_info

#include "Commands.h"  // COMMANDS::wait(1);
#include "WifiConfig.h"
#include "WebClient.h"
#include "WebServer.h"
#include "NotificationsService.h"  // notificationsservice
#include "TelnetServer.h"          // telnet_server

#include <cstring>

#ifdef ENABLE_WIFI
#    include <WiFi.h>
#    include <esp_wifi.h>
#    include <esp_ota_ops.h>
#endif

#include <FS.h>
#include <SPIFFS.h>
#include <SD.h>

namespace WebUI {

    enum_opt_t onoffOptions = { { "OFF", 0 }, { "ON", 1 } };

#ifdef ENABLE_WIFI
    EnumSetting* wifi_radio_mode;

    enum_opt_t wifiModeOptions = {
        { "STA", ESP_WIFI_STA },
        { "AP", ESP_WIFI_AP },
        { "STA_AP", ESP_WIFI_STA_AP },
    };
#endif

#ifdef ENABLE_WIFI
    EnumSetting* wifi_enable;
    EnumSetting* wifi_mode;

    StringSetting* wifi_sta_ssid;
    StringSetting* wifi_sta_password;

    EnumSetting*   wifi_sta_mode;
    IPaddrSetting* wifi_sta_ip;
    IPaddrSetting* wifi_sta_gateway;
    IPaddrSetting* wifi_sta_netmask;

    StringSetting* wifi_ap_ssid;
    StringSetting* wifi_ap_password;

    IPaddrSetting* wifi_ap_ip;

    IntSetting* wifi_ap_channel;

    StringSetting* wifi_hostname;
    EnumSetting*   http_enable;
    IntSetting*    http_port;
    EnumSetting*   telnet_enable;
    IntSetting*    telnet_port;

    enum_opt_t staModeOptions = {
        { "DHCP", DHCP_MODE },
        { "Static", STATIC_MODE },
    };
#endif

#ifdef ENABLE_BLUETOOTH
    EnumSetting*   bt_enable;
    StringSetting* bt_name;
#endif

    Print* webresponse = nullptr;
    bool   isWeb       = false;

    typedef struct {
        char* key;
        char* value;
    } keyval_t;

    static keyval_t params[10];
    bool            split_params(char* parameter) {
        int i = 0;
        for (char* s = parameter; *s; s++) {
            if (*s == '=') {
                params[i].value = s + 1;
                *s              = '\0';
                // Search backward looking for the start of the key,
                // either just after a space or at the beginning of the strin
                if (s == parameter) {
                    return false;
                }
                for (char* k = s - 1; k >= parameter; --k) {
                    if (*k == '\0') {
                        // If we find a NUL - i.e. the end of the previous key -
                        // before finding a space, the string is malformed.
                        return false;
                    }
                    if (*k == ' ') {
                        *k              = '\0';
                        params[i++].key = k + 1;
                        break;
                    }
                    if (k == parameter) {
                        params[i++].key = k;
                    }
                }
            }
        }
        params[i].key = NULL;
        return true;
    }

    char  nullstr[1] = { '\0' };
    char* get_param(const char* key, bool allowSpaces) {
        for (keyval_t* p = params; p->key; p++) {
            if (!strcasecmp(key, p->key)) {
                if (!allowSpaces) {
                    for (char* s = p->value; *s; s++) {
                        if (*s == ' ') {
                            *s = '\0';
                            break;
                        }
                    }
                }
                return p->value;
            }
        }
        return nullstr;
    }
}

Error WebCommand::action(char* value, WebUI::AuthenticationLevel auth_level, Print& out) {
    if (_cmdChecker && _cmdChecker()) {
        return Error::AnotherInterfaceBusy;
    }
    char empty = '\0';
    if (!value) {
        value = &empty;
    }
    WebUI::webresponse = &out;
    return _action(value, auth_level);
};

namespace WebUI {
    static int webColumn = 0;
    // We create a variety of print functions to make the rest
    // of the code more compact and readable.
    static void webPrint(const char* s) {
        *webresponse << s;
        webColumn += strlen(s);
    }
    static void webPrintSetColumn(int column) {
        while (webColumn < column) {
            webPrint(" ");
        }
    }
    static void webPrint(String s) { webPrint(s.c_str()); }
    static void webPrint(const char* s1, const char* s2) {
        webPrint(s1);
        webPrint(s2);
    }
    static void webPrint(const char* s1, String s2) {
        webPrint(s1);
        webPrint(s2.c_str());
    }
    static void webPrint(const char* s1, const char* s2, const char* s3) {
        webPrint(s1);
        webPrint(s2);
        webPrint(s3);
    }
    static void webPrint(const char* s, IPAddress ip) {
        webPrint(s);
        webPrint(ip.toString().c_str());
    }
    static void webPrintln(const char* s) {
        webPrint(s);
        webPrint("\n");
        webColumn = 0;
    }
    static void webPrintln(String s) { webPrintln(s.c_str()); }
    static void webPrintln(const char* s1, const char* s2) {
        webPrint(s1);
        webPrintln(s2);
    }
    static void webPrintln(const char* s, IPAddress ip) {
        webPrint(s);
        webPrintln(ip.toString().c_str());
    }
    static void webPrintln(const char* s, String s2) { webPrintln(s, s2.c_str()); }

    static void print_mac(const char* s, String mac) {
        webPrint(s);
        webPrint(" (");
        webPrint(mac);
        webPrintln(")");
    }

    static Error showFwInfo(char* parameter, AuthenticationLevel auth_level) {  // ESP800
        webPrint("FW version: FluidNC ");
        webPrint(git_info);
        // TODO: change grbl-embedded to FluidNC after fixing WebUI
        webPrint(" # FW target:grbl-embedded  # FW HW:");
        webPrint(config->_sdCard->get_state() == SDCard::State::NotPresent ? "No SD" : "Direct SD");
        webPrint("  # primary sd:/sd # secondary sd:none # authentication:");
#ifdef ENABLE_AUTHENTICATION
        webPrint("yes");
#else
        webPrint("no");
#endif
#ifdef ENABLE_WIFI
        webPrint(" # webcommunication: Sync: ", String(web_server.port() + 1));
        webPrint(":");
        switch (WiFi.getMode()) {
            case WIFI_MODE_AP:
                webPrint(WiFi.softAPIP().toString());
                break;
            case WIFI_MODE_STA:
                webPrint(WiFi.localIP().toString());
                break;
            case WIFI_MODE_APSTA:
                webPrint(WiFi.softAPIP().toString());
                break;
            default:
                webPrint("0.0.0.0");
                break;
        }
        webPrint(" # hostname:", wifi_config.Hostname());
        if (WiFi.getMode() == WIFI_AP) {
            webPrint("(AP mode)");
        }
#endif
        //to save time in decoding `?`
        webPrintln(" # axis:", String(config->_axes->_numberAxis));
        return Error::Ok;
    }

    static Error SPIFFSSize(char* parameter, AuthenticationLevel auth_level) {  // ESP720
        webPrint(parameter);
        webPrint("SPIFFS  Total:", formatBytes(SPIFFS.totalBytes()));
        webPrintln(" Used:", formatBytes(SPIFFS.usedBytes()));
        return Error::Ok;
    }

    static Error formatSpiffs(char* parameter, AuthenticationLevel auth_level) {  // ESP710
        if (strcmp(parameter, "FORMAT") != 0) {
            webPrintln("Parameter must be FORMAT");
            return Error::InvalidValue;
        }
        webPrint("Formatting");
        SPIFFS.format();
        webPrintln("...Done");
        return Error::Ok;
    }

    static Error runLocalFile(char* parameter, AuthenticationLevel auth_level) {  // ESP700
        if (sys.state != State::Idle) {
            webPrintln("Busy");
            return Error::IdleError;
        }
        String path = trim(parameter);
        if ((path.length() > 0) && (path[0] != '/')) {
            path = "/" + path;
        }
        if (!SPIFFS.exists(path)) {
            webPrintln("Error: No such file!");
            return Error::FsFileNotFound;
        }
        File currentfile = SPIFFS.open(path, FILE_READ);
        if (!currentfile) {  //if file open success
            return Error::FsFailedOpenFile;
        }
        //until no line in file
        Error  err;
        Error  accumErr = Error::Ok;
        Print& out      = webresponse ? *webresponse : allClients;
        while (currentfile.available()) {
            String currentline = currentfile.readStringUntil('\n');
            if (currentline.length() > 0) {
                uint8_t line[256];
                currentline.getBytes(line, 255);
                err = execute_line((char*)line, out, auth_level);
                if (err != Error::Ok) {
                    accumErr = err;
                }
                COMMANDS::wait(1);
            }
        }
        currentfile.close();
        return accumErr;
    }

    static Error showLocalFile(char* parameter, AuthenticationLevel auth_level) {  // ESP701
        if (sys.state != State::Idle && sys.state != State::Alarm) {
            return Error::IdleError;
        }
        String path = trim(parameter);
        if ((path.length() > 0) && (path[0] != '/')) {
            path = "/" + path;
        }
        if (!SPIFFS.exists(path)) {
            webPrintln("Error: No such file!");
            return Error::FsFileNotFound;
        }
        File currentfile = SPIFFS.open(path, FILE_READ);
        if (!currentfile) {
            return Error::FsFailedOpenFile;
        }
        webPrint(dataBeginMarker);
        while (currentfile.available()) {
            // String currentline = currentfile.readStringUntil('\n');
            //            if (currentline.length() > 0) {
            //                webPrintln(currentline);
            //            }
            webPrintln(currentfile.readStringUntil('\n'));
        }
        currentfile.close();
        webPrint(dataEndMarker);
        return Error::Ok;
    }

#ifdef ENABLE_WIFI
    enum_opt_t notificationOptions = {
        { "NONE", 0 },
        { "LINE", 3 },
        { "PUSHOVER", 1 },
        { "EMAIL", 2 },
    };
    EnumSetting*   notification_type;
    StringSetting* notification_t1;
    StringSetting* notification_t2;
    StringSetting* notification_ts;

    static Error showSetNotification(char* parameter, AuthenticationLevel auth_level) {  // ESP610
        if (*parameter == '\0') {
            webPrint("", notification_type->getStringValue());
            webPrintln(" ", notification_ts->getStringValue());
            return Error::Ok;
        }
        if (!split_params(parameter)) {
            return Error::InvalidValue;
        }
        char* ts  = get_param("TS", false);
        char* t2  = get_param("T2", false);
        char* t1  = get_param("T1", false);
        char* ty  = get_param("type", false);
        Error err = notification_type->setStringValue(ty);
        if (err == Error::Ok) {
            err = notification_t1->setStringValue(t1);
        }
        if (err == Error::Ok) {
            err = notification_t2->setStringValue(t2);
        }
        if (err == Error::Ok) {
            err = notification_ts->setStringValue(ts);
        }
        return err;
    }

    static Error sendMessage(char* parameter, AuthenticationLevel auth_level) {  // ESP600
        if (*parameter == '\0') {
            webPrintln("Invalid message!");
            return Error::InvalidValue;
        }
        if (!notificationsservice.sendMSG("GRBL Notification", parameter)) {
            webPrintln("Cannot send message!");
            return Error::MessageFailed;
        }
        return Error::Ok;
    }
#endif

#ifdef ENABLE_AUTHENTICATION
    static Error setUserPassword(char* parameter, AuthenticationLevel auth_level) {  // ESP555
        if (*parameter == '\0') {
            user_password->setDefault();
            return Error::Ok;
        }
        if (user_password->setStringValue(parameter) != Error::Ok) {
            webPrintln("Invalid Password");
            return Error::InvalidValue;
        }
        return Error::Ok;
    }
#endif

    static Error setSystemMode(char* parameter, AuthenticationLevel auth_level) {  // ESP444
        parameter = trim(parameter);
        if (strcasecmp(parameter, "RESTART") != 0) {
            webPrintln("Incorrect command");
            return Error::InvalidValue;
        }
        log_info("Restarting");
        COMMANDS::restart_ESP();
        return Error::Ok;
    }

    static Error restart(char* parameter, AuthenticationLevel auth_level) {
        parameter = trim(parameter);
        log_info("Restarting");
        COMMANDS::restart_ESP();
        return Error::Ok;
    }

    static void showWifiStats() {
#ifdef ENABLE_WIFI
        int mode = WiFi.getMode();
        if (mode != WIFI_MODE_NULL) {
            //Is OTA available ?
            size_t flashsize = 0;
            if (esp_ota_get_running_partition()) {
                const esp_partition_t* partition = esp_ota_get_next_update_partition(NULL);
                if (partition) {
                    flashsize = partition->size;
                }
            }
            webPrintln("Available Size for update: ", formatBytes(flashsize));
            webPrintln("Available Size for SPIFFS: ", formatBytes(SPIFFS.totalBytes()));

            webPrintln("Web port: ", String(web_server.port()));
            webPrintln("Data port: ", String(telnet_server.port()));
            webPrintln("Hostname: ", wifi_config.Hostname());
        }

        webPrint("Current WiFi Mode: ");
        switch (mode) {
            case WIFI_STA:
                print_mac("STA", WiFi.macAddress());

                webPrint("Connected to: ");
                if (WiFi.isConnected()) {  //in theory no need but ...
                    webPrintln(WiFi.SSID());
                    webPrintln("Signal: ", String(wifi_config.getSignal(WiFi.RSSI())) + "%");

                    uint8_t PhyMode;
                    esp_wifi_get_protocol(WIFI_IF_STA, &PhyMode);
                    const char* modeName;
                    switch (PhyMode) {
                        case WIFI_PROTOCOL_11B | WIFI_PROTOCOL_11G | WIFI_PROTOCOL_11N:
                            modeName = "11n";
                            break;
                        case WIFI_PROTOCOL_11B | WIFI_PROTOCOL_11G:
                            modeName = "11g";
                            break;
                        case WIFI_PROTOCOL_11B:
                            modeName = "11b";
                            break;
                        default:
                            modeName = "???";
                    }
                    webPrintln("Phy Mode: ", modeName);

                    webPrintln("Channel: ", String(WiFi.channel()));

                    tcpip_adapter_dhcp_status_t dhcp_status;
                    tcpip_adapter_dhcpc_get_status(TCPIP_ADAPTER_IF_STA, &dhcp_status);
                    webPrintln("IP Mode: ", dhcp_status == TCPIP_ADAPTER_DHCP_STARTED ? "DHCP" : "Static");
                    webPrintln("IP: ", WiFi.localIP());
                    webPrintln("Gateway: ", WiFi.gatewayIP());
                    webPrintln("Mask: ", WiFi.subnetMask());
                    webPrintln("DNS: ", WiFi.dnsIP());

                }  //this is web command so connection => no command
                webPrint("Disabled Mode: ");
                print_mac("AP", WiFi.softAPmacAddress());
                break;
            case WIFI_AP:
                print_mac("AP", WiFi.softAPmacAddress());

                wifi_config_t conf;
                esp_wifi_get_config(WIFI_IF_AP, &conf);
                webPrintln("SSID: ", (const char*)conf.ap.ssid);
                webPrintln("Visible: ", (conf.ap.ssid_hidden == 0) ? "Yes" : "No");

                const char* mode;
                switch (conf.ap.authmode) {
                    case WIFI_AUTH_OPEN:
                        mode = "None";
                        break;
                    case WIFI_AUTH_WEP:
                        mode = "WEP";
                        break;
                    case WIFI_AUTH_WPA_PSK:
                        mode = "WPA";
                        break;
                    case WIFI_AUTH_WPA2_PSK:
                        mode = "WPA2";
                        break;
                    default:
                        mode = "WPA/WPA2";
                }

                webPrintln("Authentication: ", mode);
                webPrintln("Max Connections: ", String(conf.ap.max_connection));

                tcpip_adapter_dhcp_status_t dhcp_status;
                tcpip_adapter_dhcps_get_status(TCPIP_ADAPTER_IF_AP, &dhcp_status);
                webPrintln("DHCP Server: ", dhcp_status == TCPIP_ADAPTER_DHCP_STARTED ? "Started" : "Stopped");

                webPrintln("IP: ", WiFi.softAPIP());

                tcpip_adapter_ip_info_t ip_AP;
                tcpip_adapter_get_ip_info(TCPIP_ADAPTER_IF_AP, &ip_AP);
                webPrintln("Gateway: ", IPAddress(ip_AP.gw.addr));
                webPrintln("Mask: ", IPAddress(ip_AP.netmask.addr));

                wifi_sta_list_t          station;
                tcpip_adapter_sta_list_t tcpip_sta_list;
                esp_wifi_ap_get_sta_list(&station);
                tcpip_adapter_get_sta_list(&station, &tcpip_sta_list);
                webPrintln("Connected clients: ", String(station.num));

                for (int i = 0; i < station.num; i++) {
                    webPrint(wifi_config.mac2str(tcpip_sta_list.sta[i].mac));
                    webPrintln(" ", IPAddress(tcpip_sta_list.sta[i].ip.addr));
                }
                webPrint("Disabled Mode: ");
                print_mac("STA", WiFi.macAddress());
                break;
            case WIFI_AP_STA:  //we should not be in this state but just in case ....
                webPrintln("Mixed");

                print_mac("STA", WiFi.macAddress());
                print_mac("AP", WiFi.softAPmacAddress());
                break;
            default:  //we should not be there if no wifi ....
                webPrintln("Off");
                break;
        }

        webPrint("Notifications: ");
        webPrint(notificationsservice.started() ? "Enabled" : "Disabled");
        if (notificationsservice.started()) {
            webPrint("(");
            webPrint(notificationsservice.getTypeString());
            webPrint(")");
        }
        webPrintln("");
#endif
    }

    static Error showSysStats(char* parameter, AuthenticationLevel auth_level) {  // ESP420
        webPrintln("Chip ID: ", String((uint16_t)(ESP.getEfuseMac() >> 32)));
        webPrintln("CPU Frequency: ", String(ESP.getCpuFreqMHz()) + "Mhz");
        webPrintln("CPU Temperature: ", String(temperatureRead(), 1) + "C");
        webPrintln("Free memory: ", formatBytes(ESP.getFreeHeap()));
        webPrintln("SDK: ", ESP.getSdkVersion());
        webPrintln("Flash Size: ", formatBytes(ESP.getFlashChipSize()));

#ifdef ENABLE_WIFI
        // Round baudRate to nearest 100 because ESP32 can say e.g. 115201
        webPrintln("Baud rate: ", String((Uart0.baud / 100) * 100));
        webPrintln("Sleep mode: ", WiFi.getSleep() ? "Modem" : "None");
        showWifiStats();
#endif

#ifdef ENABLE_BLUETOOTH
<<<<<<< HEAD
        if (config->_comms->_bluetoothConfig) {
            webPrintln(config->_comms->_bluetoothConfig->info().c_str());
        }
=======
        webPrintln(bt_config.info());
>>>>>>> c73ba842
#endif
        webPrint("FW version: FluidNC ");
        webPrint(git_info);
        webPrintln("");
        return Error::Ok;
    }

#ifdef ENABLE_WIFI
    //StringSetting* wifi_sta_password;
    //StringSetting* wifi_ap_password;

    static Error listAPs(char* parameter, AuthenticationLevel auth_level) {  // ESP410
        JSONencoder j(false, webresponse);
        j.begin();
        j.begin_array("AP_LIST");
        // An initial async scanNetworks was issued at startup, so there
        // is a good chance that scan information is already available.
        int n = WiFi.scanComplete();
        switch (n) {
            case -2:                      // Scan not triggered
                WiFi.scanNetworks(true);  // Begin async scan
                break;
            case -1:  // Scan in progress
                break;
            default:
                for (int i = 0; i < n; ++i) {
                    j.begin_object();
                    j.member("SSID", WiFi.SSID(i));
                    j.member("SIGNAL", wifi_config.getSignal(WiFi.RSSI(i)));
                    j.member("IS_PROTECTED", WiFi.encryptionType(i) != WIFI_AUTH_OPEN);
                    //            j->member("IS_PROTECTED", WiFi.encryptionType(i) == WIFI_AUTH_OPEN ? "0" : "1");
                    j.end_object();
                }
                WiFi.scanDelete();
                // Restart the scan in async mode so new data will be available
                // when we ask again.
                n = WiFi.scanComplete();
                if (n == -2) {
                    WiFi.scanNetworks(true);
                }
                break;
        }
        j.end_array();
        j.end();
        return Error::Ok;
    }
#endif

    static Error setWebSetting(char* parameter, AuthenticationLevel auth_level) {  // ESP401
        // We do not need the "T=" (type) parameter because the
        // Setting objects know their own type
        if (!split_params(parameter)) {
            return Error::InvalidValue;
        }
        char*       sval = get_param("V", true);
        const char* spos = get_param("P", false);
        if (*spos == '\0') {
            webPrintln("Missing parameter");
            return Error::InvalidValue;
        }
        Error ret = do_command_or_setting(spos, sval, auth_level, *webresponse);
        return ret;
    }

    static Error listSettings(char* parameter, AuthenticationLevel auth_level) {  // ESP400
        JSONencoder j(false, webresponse);
        j.begin();
        j.begin_array("EEPROM");

        Configuration::JsonGenerator gen(j);
        config->group(gen);
        j.end_array();
        j.end();

        return Error::Ok;
    }

    static Error openSDFile(char* parameter, Print& client, AuthenticationLevel auth_level) {
        if (*parameter == '\0') {
            webPrintln("Missing file name!");
            return Error::InvalidValue;
        }
        String path = trim(parameter);
        if (path[0] != '/') {
            path = "/" + path;
        }
        switch (config->_sdCard->begin(SDCard::State::BusyReading)) {
            case SDCard::State::Idle:
                break;
            case SDCard::State::NotPresent:
                webPrintln("No SD Card");
                return Error::FsFailedMount;
            default:
                webPrintln("SD Card Busy");
                return Error::FsFailedBusy;
        }

        if (!config->_sdCard->openFile(SD, path.c_str(), client, auth_level)) {
            report_status_message(Error::FsFailedRead, client);
            webPrintln("");
            return Error::FsFailedOpenFile;
        }
        return Error::Ok;
    }

    static Error showSDFile(char* parameter, AuthenticationLevel auth_level) {  // ESP221
        if (sys.state != State::Idle && sys.state != State::Alarm) {
            return Error::IdleError;
        }
        Error  err;
        Print& client = (webresponse) ? *webresponse : allClients;
        if ((err = openSDFile(parameter, client, auth_level)) != Error::Ok) {
            return err;
        }
        webPrint(dataBeginMarker);
        char  fileLine[255];
        Error res;
        while ((res = config->_sdCard->readFileLine(fileLine, 255)) == Error::Ok) {
            webPrintln(fileLine);
        }
        if (res != Error::Eof) {
            webPrintln(errorString(res));
        }
        config->_sdCard->closeFile();
        webPrint(dataEndMarker);
        return Error::Ok;
    }

    static Error runSDFile(char* parameter, AuthenticationLevel auth_level) {  // ESP220
        Error err;
        if (sys.state == State::Alarm || sys.state == State::ConfigAlarm) {
            webPrintln("Alarm");
            return Error::IdleError;
        }
        if (sys.state != State::Idle) {
            webPrintln("Busy");
            return Error::IdleError;
        }
        Print& client = (webresponse) ? *webresponse : allClients;
        if ((err = openSDFile(parameter, client, auth_level)) != Error::Ok) {
            return err;
        }
        auto sdCard = config->_sdCard;

        char  fileLine[255];
        Error res = sdCard->readFileLine(fileLine, 255);
        if (res != Error::Ok) {
            report_status_message(res, client);
            // report_status_message will close the file
            webPrintln("");
            return Error::Ok;
        }
        // execute the first line now; Protocol.cpp handles later ones when sdCard._readyNext
        report_status_message(execute_line(fileLine, client, sdCard->getAuthLevel()), client);
        report_realtime_status(client);
        return Error::Ok;
    }

    static Error deleteObject(fs::FS fs, char* name) {
        name = trim(name);
        if (*name == '\0') {
            webPrintln("Missing file name!");
            return Error::InvalidValue;
        }
        String path = name;
        if (name[0] != '/') {
            path = "/" + path;
        }
        File file2del = fs.open(path);
        if (!file2del) {
            webPrintln("Cannot find file!");
            return Error::FsFileNotFound;
        }
        if (file2del.isDirectory()) {
            if (!fs.rmdir(path)) {
                webPrintln("Cannot delete directory! Is directory empty?");
                return Error::FsFailedDelDir;
            }
            webPrintln("Directory deleted.");
        } else {
            if (!fs.remove(path)) {
                webPrintln("Cannot delete file!");
                return Error::FsFailedDelFile;
            }
            webPrintln("File deleted.");
        }
        file2del.close();
        return Error::Ok;
    }

    static Error deleteSDObject(char* parameter, AuthenticationLevel auth_level) {  // ESP215
        auto state = config->_sdCard->begin(SDCard::State::BusyWriting);
        if (state != SDCard::State::Idle) {
            webPrintln((state == SDCard::State::NotPresent) ? "No SD card" : "Busy");
            return Error::Ok;
        }
        Error res = deleteObject(SD, parameter);
        config->_sdCard->end();
        return res;
    }

    static Error listSDFiles(char* parameter, AuthenticationLevel auth_level) {  // ESP210
        switch (config->_sdCard->begin(SDCard::State::BusyReading)) {
            case SDCard::State::Idle:
                break;
            case SDCard::State::NotPresent:
                webPrintln("No SD Card");
                return Error::FsFailedMount;
            default:
                webPrintln("SD Card Busy");
                return Error::FsFailedBusy;
        }

        webPrintln("");
        config->_sdCard->listDir(SD, "/", 10, *webresponse);
        String ssd = "[SD Free:" + formatBytes(SD.totalBytes() - SD.usedBytes());
        ssd += " Used:" + formatBytes(SD.usedBytes());
        ssd += " Total:" + formatBytes(SD.totalBytes());
        ssd += "]";
        webPrintln(ssd);
        config->_sdCard->end();
        return Error::Ok;
    }

    void listDirLocalFS(fs::FS fs, const char* dirname, size_t levels, Print& client) {
        //char temp_filename[128]; // to help filter by extension	TODO: 128 needs a definition based on something
        File root = fs.open(dirname);
        if (!root) {
            //FIXME: need proper error for FS and not usd sd one
            report_status_message(Error::FsFailedOpenDir, client);
            return;
        }
        if (!root.isDirectory()) {
            //FIXME: need proper error for FS and not usd sd one
            report_status_message(Error::FsDirNotFound, client);
            return;
        }
        File file = root.openNextFile();
        while (file) {
            if (file.isDirectory()) {
                if (levels) {
                    listDirLocalFS(fs, file.name(), levels - 1, client);
                }
            } else {
                allClients << "[FILE:" << file.name() << "|SIZE:" << file.size() << "]\n";
            }
            file = root.openNextFile();
        }
    }

    static Error deleteLocalFile(char* parameter, AuthenticationLevel auth_level) { return deleteObject(SPIFFS, parameter); }

    static Error listLocalFiles(char* parameter, AuthenticationLevel auth_level) {  // No ESP command
        webPrintln("");
        listDirLocalFS(SPIFFS, "/", 10, *webresponse);
        String ssd = "[Local FS Free:" + formatBytes(SPIFFS.totalBytes() - SPIFFS.usedBytes());
        ssd += " Used:" + formatBytes(SPIFFS.usedBytes());
        ssd += " Total:" + formatBytes(SPIFFS.totalBytes());
        ssd += "]";
        webPrintln(ssd);
        return Error::Ok;
    }

    static void listDirJSON(fs::FS fs, const char* dirname, size_t levels, JSONencoder* j) {
        File root = fs.open(dirname);
        File file = root.openNextFile();
        while (file) {
            const char* tailName = strchr(file.name(), '/');
            tailName             = tailName ? tailName + 1 : file.name();
            if (file.isDirectory() && levels) {
                j->begin_array(tailName);
                listDirJSON(fs, file.name(), levels - 1, j);
                j->end_array();
            } else {
                j->begin_object();
                j->member("name", tailName);
                j->member("size", file.size());
                j->end_object();
            }
            file = root.openNextFile();
        }
    }

    static Error listLocalFilesJSON(char* parameter, AuthenticationLevel auth_level) {  // No ESP command
        JSONencoder j(false, webresponse);
        j.begin();
        j.begin_array("files");
        listDirJSON(SPIFFS, "/", 4, &j);
        j.end_array();
        j.member("total", SPIFFS.totalBytes());
        j.member("used", SPIFFS.usedBytes());
        j.member("occupation", String(100 * SPIFFS.usedBytes() / SPIFFS.totalBytes()));
        j.end();
        return Error::Ok;
    }

    static Error showSDStatus(char* parameter, AuthenticationLevel auth_level) {  // ESP200
        const char* resp = "No SD card";
        switch (config->_sdCard->begin(SDCard::State::BusyReading)) {
            case SDCard::State::Idle:
                resp = "SD card detected";
                config->_sdCard->end();
                break;
            case SDCard::State::NotPresent:
                resp = "No SD card";
                break;
            default:
                resp = "Busy";
        }
        webPrintln(resp);
        return Error::Ok;
    }

    static Error setRadioState(char* parameter, AuthenticationLevel auth_level) {  // ESP115
        parameter = trim(parameter);
        if (*parameter == '\0') {
            // Display the radio state
            bool on = false;
#ifdef ENABLE_WIFI
            if (WiFi.getMode() != WIFI_MODE_NULL) {
                on = true;
            }
#endif

#ifdef ENABLE_BLUETOOTH
<<<<<<< HEAD
            if (config->_comms->_bluetoothConfig && config->_comms->_bluetoothConfig->Is_BT_on()) {
=======
            if (WebUI::bt_enable->get() == 1 && bt_config.Is_BT_on()) {
>>>>>>> c73ba842
                on = true;
            }
#endif

            webPrintln(on ? "ON" : "OFF");
            return Error::Ok;
        }
        int8_t on = -1;
        if (strcasecmp(parameter, "ON") == 0) {
            on = 1;
        } else if (strcasecmp(parameter, "OFF") == 0) {
            on = 0;
        }
        if (on == -1) {
            webPrintln("only ON or OFF mode supported!");
            return Error::InvalidValue;
        }

        //Stop everything
#ifdef ENABLE_WIFI
        if (WiFi.getMode() != WIFI_MODE_NULL) {
            wifi_config.StopWiFi();
        }
#endif
#ifdef ENABLE_BLUETOOTH
<<<<<<< HEAD
        if (config->_comms->_bluetoothConfig && config->_comms->_bluetoothConfig->Is_BT_on()) {
            config->_comms->_bluetoothConfig->end();
=======
        if (WebUI::bt_enable->get() == 1 && bt_config.Is_BT_on()) {
            bt_config.end();
>>>>>>> c73ba842
        }
#endif

        //if On start proper service
        if (!on) {
            webPrintln("[MSG: Radio is Off]");
            return Error::Ok;
        }

#ifdef ENABLE_WIFI
        //On
        if (wifi_config.begin()) {
            return Error::Ok;
        }
#endif

#ifdef ENABLE_BLUETOOTH
<<<<<<< HEAD
        if (config->_comms->_bluetoothConfig) {
            config->_comms->_bluetoothConfig->begin();
=======
        if (WebUI::bt_enable->get()) {
            bt_config.begin();
>>>>>>> c73ba842
        }
#endif

        webPrintln("[MSG: Radio is Off]");
        return Error::Ok;
    }

#ifdef ENABLE_WIFI
    static Error showIP(char* parameter, AuthenticationLevel auth_level) {  // ESP111
        webPrintln(parameter, WiFi.getMode() == WIFI_STA ? WiFi.localIP() : WiFi.softAPIP());
        return Error::Ok;
    }

    static Error showSetStaParams(char* parameter, AuthenticationLevel auth_level) {  // ESP103
        if (*parameter == '\0') {
            webPrint("IP:", wifi_sta_ip->getStringValue());
            webPrint(" GW:", wifi_sta_gateway->getStringValue());
            webPrintln(" MSK:", wifi_sta_netmask->getStringValue());
            return Error::Ok;
        }
        if (!split_params(parameter)) {
            return Error::InvalidValue;
        }
        char* gateway = get_param("GW", false);
        char* netmask = get_param("MSK", false);
        char* ip      = get_param("IP", false);

        Error err = wifi_sta_ip->setStringValue(ip);
        if (err == Error::Ok) {
            err = wifi_sta_netmask->setStringValue(netmask);
        }
        if (err == Error::Ok) {
            err = wifi_sta_gateway->setStringValue(gateway);
        }
        return err;
    }
#endif

    static Error showWebHelp(char* parameter, AuthenticationLevel auth_level) {  // ESP0
        webPrintln("Persistent web settings - $name to show, $name=value to set");
        webPrintln("ESPname FullName         Description");
        webPrintln("------- --------         -----------");
        for (Setting* s = Setting::List; s; s = s->next()) {
            if (s->getType() == WEBSET) {
                if (s->getGrblName()) {
                    webPrint(" ", s->getGrblName());
                }
                webPrintSetColumn(8);
                webPrint(s->getName());
                webPrintSetColumn(25);
                webPrintln(s->getDescription());
            }
        }
        webPrintln("");
        webPrintln("Other web commands: $name to show, $name=value to set");
        webPrintln("ESPname FullName         Values");
        webPrintln("------- --------         ------");
        for (Command* cp = Command::List; cp; cp = cp->next()) {
            if (cp->getType() == WEBCMD) {
                if (cp->getGrblName()) {
                    webPrint(" ", cp->getGrblName());
                }
                webPrintSetColumn(8);
                webPrint(cp->getName());
                if (cp->getDescription()) {
                    webPrintSetColumn(25);
                    webPrintln(cp->getDescription());
                } else {
                    webPrintln("");
                }
            }
        }
        return Error::Ok;
    }

    void make_wifi_settings() {
#ifdef ENABLE_WIFI

        wifi_mode   = new EnumSetting("WiFi mode", WEBSET, WA, "ESP116", "WiFi/Mode", WIFI_AP, &wifiModeOptions, NULL);
        wifi_enable = new EnumSetting("Wifi Enable", WEBSET, WA, "ESP117", "WiFi/Enable", 1, &onoffOptions, NULL);

        telnet_port = new IntSetting(
            "Telnet Port", WEBSET, WA, "ESP131", "Telnet/Port", DEFAULT_TELNETSERVER_PORT, MIN_TELNET_PORT, MAX_TELNET_PORT, NULL);
        telnet_enable = new EnumSetting("Telnet Enable", WEBSET, WA, "ESP130", "Telnet/Enable", DEFAULT_TELNET_STATE, &onoffOptions, NULL);
        http_port =
            new IntSetting("HTTP Port", WEBSET, WA, "ESP121", "Http/Port", DEFAULT_WEBSERVER_PORT, MIN_HTTP_PORT, MAX_HTTP_PORT, NULL);
        http_enable   = new EnumSetting("HTTP Enable", WEBSET, WA, "ESP120", "Http/Enable", DEFAULT_HTTP_STATE, &onoffOptions, NULL);
        wifi_hostname = new StringSetting("Hostname",
                                          WEBSET,
                                          WA,
                                          "ESP112",
                                          "System/Hostname",
                                          DEFAULT_HOSTNAME,
                                          MIN_HOSTNAME_LENGTH,
                                          MAX_HOSTNAME_LENGTH,
                                          (bool (*)(char*))WiFiConfig::isHostnameValid);
        wifi_ap_channel =
            new IntSetting("AP Channel", WEBSET, WA, "ESP108", "AP/Channel", DEFAULT_AP_CHANNEL, MIN_CHANNEL, MAX_CHANNEL, NULL);
        wifi_ap_ip = new IPaddrSetting("AP Static IP", WEBSET, WA, "ESP107", "AP/IP", DEFAULT_AP_IP, NULL);
        // no get, admin to set
        wifi_ap_password = new StringSetting("AP Password",
                                             WEBSET,
                                             WA,
                                             "ESP106",
                                             "AP/Password",
                                             DEFAULT_AP_PWD,
                                             MIN_PASSWORD_LENGTH,
                                             MAX_PASSWORD_LENGTH,
                                             (bool (*)(char*))WiFiConfig::isPasswordValid);
        wifi_ap_ssid     = new StringSetting(
            "AP SSID", WEBSET, WA, "ESP105", "AP/SSID", DEFAULT_AP_SSID, MIN_SSID_LENGTH, MAX_SSID_LENGTH, (bool (*)(char*))WiFiConfig::isSSIDValid);
        wifi_sta_netmask = new IPaddrSetting("Station Static Mask", WEBSET, WA, NULL, "Sta/Netmask", DEFAULT_STA_MK, NULL);
        wifi_sta_gateway = new IPaddrSetting("Station Static Gateway", WEBSET, WA, NULL, "Sta/Gateway", DEFAULT_STA_GW, NULL);
        wifi_sta_ip      = new IPaddrSetting("Station Static IP", WEBSET, WA, NULL, "Sta/IP", DEFAULT_STA_IP, NULL);
        wifi_sta_mode = new EnumSetting("Station IP Mode", WEBSET, WA, "ESP102", "Sta/IPMode", DEFAULT_STA_IP_MODE, &staModeOptions, NULL);
        // no get, admin to set
        wifi_sta_password = new StringSetting("Station Password",
                                              WEBSET,
                                              WA,
                                              "ESP101",
                                              "Sta/Password",
                                              DEFAULT_STA_PWD,
                                              MIN_PASSWORD_LENGTH,
                                              MAX_PASSWORD_LENGTH,
                                              (bool (*)(char*))WiFiConfig::isPasswordValid);
        wifi_sta_ssid     = new StringSetting("Station SSID",
                                          WEBSET,
                                          WA,
                                          "ESP100",
                                          "Sta/SSID",
                                          DEFAULT_STA_SSID,
                                          MIN_SSID_LENGTH,
                                          MAX_SSID_LENGTH,
                                          (bool (*)(char*))WiFiConfig::isSSIDValid);

        new WebCommand(
            "TYPE=NONE|PUSHOVER|EMAIL|LINE T1=token1 T2=token2 TS=settings", WEBCMD, WA, "ESP610", "Notification/Setup", showSetNotification);
        notification_ts = new StringSetting(
            "Notification Settings", WEBSET, WA, NULL, "Notification/TS", DEFAULT_TOKEN, 0, MAX_NOTIFICATION_SETTING_LENGTH, NULL);
        notification_t2   = new StringSetting("Notification Token 2",
                                            WEBSET,
                                            WA,
                                            NULL,
                                            "Notification/T2",
                                            DEFAULT_TOKEN,
                                            MIN_NOTIFICATION_TOKEN_LENGTH,
                                            MAX_NOTIFICATION_TOKEN_LENGTH,
                                            NULL);
        notification_t1   = new StringSetting("Notification Token 1",
                                            WEBSET,
                                            WA,
                                            NULL,
                                            "Notification/T1",
                                            DEFAULT_TOKEN,
                                            MIN_NOTIFICATION_TOKEN_LENGTH,
                                            MAX_NOTIFICATION_TOKEN_LENGTH,
                                            NULL);
        notification_type = new EnumSetting(
            "Notification type", WEBSET, WA, NULL, "Notification/Type", DEFAULT_NOTIFICATION_TYPE, &notificationOptions, NULL);
        new WebCommand("message", WEBCMD, WU, "ESP600", "Notification/Send", sendMessage);

        new WebCommand(NULL, WEBCMD, WU, "ESP410", "WiFi/ListAPs", listAPs);
        new WebCommand(NULL, WEBCMD, WG, "ESP111", "System/IP", showIP);
        new WebCommand("IP=ipaddress MSK=netmask GW=gateway", WEBCMD, WA, "ESP103", "Sta/Setup", showSetStaParams);
        // no get, admin to set
        
#endif
    }

    void make_bt_settings() {
#ifdef ENABLE_BLUETOOTH

        bt_enable = new EnumSetting("Bluetooth Enable", WEBSET, WA, "ESP141", "Bluetooth/Enable", 1, &onoffOptions, NULL);

        bt_name = new StringSetting("Bluetooth name",
                                    WEBSET,
                                    WA,
                                    "ESP140",
                                    "Bluetooth/Name",
                                    DEFAULT_BT_NAME,
                                    WebUI::BTConfig::MIN_BTNAME_LENGTH,
                                    WebUI::BTConfig::MAX_BTNAME_LENGTH,
                                    (bool (*)(char*))BTConfig::isBTnameValid);
#endif
    }

    void make_authentication_settings() {
#ifdef ENABLE_AUTHENTICATION
        new WebCommand("password", WEBCMD, WA, "ESP555", "WebUI/SetUserPassword", setUserPassword);
        user_password  = new StringSetting("User password",
                                          WEBSET,
                                          WA,
                                          NULL,
                                          "WebUI/UserPassword",
                                          DEFAULT_USER_PWD,
                                          MIN_LOCAL_PASSWORD_LENGTH,
                                          MAX_LOCAL_PASSWORD_LENGTH,
                                          &COMMANDS::isLocalPasswordValid);
        admin_password = new StringSetting("Admin password",
                                           WEBSET,
                                           WA,
                                           NULL,
                                           "WebUI/AdminPassword",
                                           DEFAULT_ADMIN_PWD,
                                           MIN_LOCAL_PASSWORD_LENGTH,
                                           MAX_LOCAL_PASSWORD_LENGTH,
                                           &COMMANDS::isLocalPasswordValid);
#endif
    }

    void make_web_settings() {
        make_wifi_settings();
        make_bt_settings();
        make_authentication_settings();
        // If authentication enabled, display_settings skips or displays <Authentication Required>
        // RU - need user or admin password to read
        // WU - need user or admin password to set
        // WA - need admin password to set
        new WebCommand(NULL, WEBCMD, WG, "ESP800", "Firmware/Info", showFwInfo, anyState);
        new WebCommand(NULL, WEBCMD, WU, "ESP420", "System/Stats", showSysStats, anyState);
        new WebCommand("RESTART", WEBCMD, WA, "ESP444", "System/Control", setSystemMode);
        new WebCommand("RESTART", WEBCMD, WA, NULL, "Bye", restart);

        new WebCommand(NULL, WEBCMD, WU, "ESP720", "LocalFS/Size", SPIFFSSize);
        new WebCommand("FORMAT", WEBCMD, WA, "ESP710", "LocalFS/Format", formatSpiffs);
        new WebCommand("path", WEBCMD, WU, "ESP701", "LocalFS/Show", showLocalFile);
        new WebCommand("path", WEBCMD, WU, "ESP700", "LocalFS/Run", runLocalFile);
        new WebCommand("path", WEBCMD, WU, NULL, "LocalFS/List", listLocalFiles);
        new WebCommand("path", WEBCMD, WU, NULL, "LocalFS/ListJSON", listLocalFilesJSON);
        new WebCommand("path", WEBCMD, WU, NULL, "LocalFS/Delete", deleteLocalFile);

        new WebCommand("path", WEBCMD, WU, "ESP221", "SD/Show", showSDFile);
        new WebCommand("path", WEBCMD, WU, "ESP220", "SD/Run", runSDFile);
        new WebCommand("file_or_directory_path", WEBCMD, WU, "ESP215", "SD/Delete", deleteSDObject);
        new WebCommand(NULL, WEBCMD, WU, "ESP210", "SD/List", listSDFiles);
        new WebCommand(NULL, WEBCMD, WU, "ESP200", "SD/Status", showSDStatus);

        new WebCommand("ON|OFF", WEBCMD, WA, "ESP115", "Radio/State", setRadioState);

        new WebCommand("P=position T=type V=value", WEBCMD, WA, "ESP401", "WebUI/Set", setWebSetting);
        new WebCommand(NULL, WEBCMD, WU, "ESP400", "WebUI/List", listSettings, anyState);
        new WebCommand(NULL, WEBCMD, WG, "ESP0", "WebUI/Help", showWebHelp, anyState);
        new WebCommand(NULL, WEBCMD, WG, "ESP", "WebUI/Help", showWebHelp, anyState);
    }
}<|MERGE_RESOLUTION|>--- conflicted
+++ resolved
@@ -571,13 +571,7 @@
 #endif
 
 #ifdef ENABLE_BLUETOOTH
-<<<<<<< HEAD
-        if (config->_comms->_bluetoothConfig) {
-            webPrintln(config->_comms->_bluetoothConfig->info().c_str());
-        }
-=======
         webPrintln(bt_config.info());
->>>>>>> c73ba842
 #endif
         webPrint("FW version: FluidNC ");
         webPrint(git_info);
@@ -903,11 +897,7 @@
 #endif
 
 #ifdef ENABLE_BLUETOOTH
-<<<<<<< HEAD
-            if (config->_comms->_bluetoothConfig && config->_comms->_bluetoothConfig->Is_BT_on()) {
-=======
             if (WebUI::bt_enable->get() == 1 && bt_config.Is_BT_on()) {
->>>>>>> c73ba842
                 on = true;
             }
 #endif
@@ -933,13 +923,8 @@
         }
 #endif
 #ifdef ENABLE_BLUETOOTH
-<<<<<<< HEAD
-        if (config->_comms->_bluetoothConfig && config->_comms->_bluetoothConfig->Is_BT_on()) {
-            config->_comms->_bluetoothConfig->end();
-=======
         if (WebUI::bt_enable->get() == 1 && bt_config.Is_BT_on()) {
             bt_config.end();
->>>>>>> c73ba842
         }
 #endif
 
@@ -957,13 +942,8 @@
 #endif
 
 #ifdef ENABLE_BLUETOOTH
-<<<<<<< HEAD
-        if (config->_comms->_bluetoothConfig) {
-            config->_comms->_bluetoothConfig->begin();
-=======
         if (WebUI::bt_enable->get()) {
             bt_config.begin();
->>>>>>> c73ba842
         }
 #endif
 
@@ -1129,7 +1109,7 @@
         new WebCommand(NULL, WEBCMD, WG, "ESP111", "System/IP", showIP);
         new WebCommand("IP=ipaddress MSK=netmask GW=gateway", WEBCMD, WA, "ESP103", "Sta/Setup", showSetStaParams);
         // no get, admin to set
-        
+
 #endif
     }
 
