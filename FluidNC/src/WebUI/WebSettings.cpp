--- conflicted
+++ resolved
@@ -329,10 +329,8 @@
     }
 
     // Used by js/setting.js
-<<<<<<< HEAD
     static Error listSettingsJSON(const char* parameter, AuthenticationLevel auth_level, Channel& out) {  // ESP400
-
-        JSONencoder j(true, &out);
+        JSONencoder j(false, &out);
         j.begin();
         j.member("cmd", "400");
         j.member("status", "ok");
@@ -362,11 +360,8 @@
             }
         }
 
-        JSONencoder j(true, &out);
-=======
-    static Error listSettings(char* parameter, AuthenticationLevel auth_level, Channel& out) {  // ESP400
         JSONencoder j(false, &out);
->>>>>>> 5fc2267b
+
         j.begin();
         j.begin_array("EEPROM");
 
@@ -447,12 +442,8 @@
         return showFile("", parameter, auth_level, out);
     }
 
-<<<<<<< HEAD
+    // This is used by pendants to get partial file contents for preview
     static Error fileShowSome(const char* parameter, AuthenticationLevel auth_level, Channel& out) {  // ESP221
-=======
-    // This is used by pendants to get partial file contents for preview
-    static Error fileShowSome(char* parameter, AuthenticationLevel auth_level, Channel& out) {
->>>>>>> 5fc2267b
         if (notIdleOrAlarm()) {
             return Error::IdleError;
         }
@@ -476,26 +467,18 @@
         // Args is the list of lines to display
         // N means the first N lines
         // N:M means lines N through M inclusive
-<<<<<<< HEAD
-
-        JSONencoder j(false, &out);
+        if (!*parameter) {
+            log_error_to(out, "Missing line count");
+            return Error::InvalidValue;
+        }
+        JSONencoder j(true, &out);  // Encapsulated JSON
 
         std::string_view second;
         split(args, second, ':');
         if (second.empty()) {
-=======
-        if (!*parameter) {
-            log_error_to(out, "Missing line count");
-            return Error::InvalidValue;
-        }
-        JSONencoder j(true, &out);  // Encapsulated JSON
-        char*       second;
-        split(parameter, &second, ':');
-        if (*second) {
             firstline = atoi(parameter);
             lastline  = atoi(second);
         } else {
->>>>>>> 5fc2267b
             firstline = 0;
             std::from_chars(args.data(), args.data() + args.length(), lastline);
         } else {
@@ -710,12 +693,8 @@
         return listFilesystemJSON(localfsName, parameter, auth_level, out);
     }
 
-<<<<<<< HEAD
+    // This is used by pendants to get lists of GCode files
     static Error listGCodeFiles(const char* parameter, AuthenticationLevel auth_level, Channel& out) {  // No ESP command
-=======
-    // This is used by pendants to get lists of GCode files
-    static Error listGCodeFiles(char* parameter, AuthenticationLevel auth_level, Channel& out) {  // No ESP command
->>>>>>> 5fc2267b
         const char* error = "";
 
         JSONencoder j(true, &out);  // Encapsulated JSON
