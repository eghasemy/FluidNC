// Copyright (c) 2014 Luc Lebosse. All rights reserved.
// Use of this source code is governed by a GPLv3 license that can be found in the LICENSE file.

#include "WifiConfig.h"

#include "../Settings.h"
#include "../Machine/MachineConfig.h"
#include <sstream>
#include <iomanip>

WebUI::WiFiConfig wifi_config __attribute__((init_priority(109)));

#ifdef ENABLE_WIFI
#    include "../Config.h"
#    include "../Main.h"
#    include "Commands.h"      // COMMANDS
#    include "WifiServices.h"  // wifi_services.start() etc.
#    include "WebSettings.h"   // get_param()

#    include "WebServer.h"             // webServer.port()
#    include "TelnetServer.h"          // telnetServer
#    include "NotificationsService.h"  // notificationsservice

#    include <WiFi.h>
#    include <esp_wifi.h>
#    include "Driver/localfs.h"
#    include <cstring>

#    include <esp_ota_ops.h>

namespace WebUI {
    enum WiFiStartupMode {
        WiFiOff = 0,
        WiFiSTA,
        WiFiAP,
        WiFiFallback,  // Try STA and fall back to AP if STA fails
    };

    enum_opt_t wifiModeOptions = {
        { "Off", WiFiOff },
        { "STA", WiFiSTA },
        { "AP", WiFiAP },
        { "STA>AP", WiFiFallback },
    };

    enum WiFiContry {
        WiFiCountry01 = 0,  // country "01" is the safest set of settings which complies with all regulatory domains
        WiFiCountryAT,
        WiFiCountryAU,
        WiFiCountryBE,
        WiFiCountryBG,
        WiFiCountryBR,
        WiFiCountryCA,
        WiFiCountryCH,
        WiFiCountryCN,
        WiFiCountryCY,
        WiFiCountryCZ,
        WiFiCountryDE,
        WiFiCountryDK,
        WiFiCountryEE,
        WiFiCountryES,
        WiFiCountryFI,
        WiFiCountryFR,
        WiFiCountryGB,
        WiFiCountryGR,
        WiFiCountryHK,
        WiFiCountryHR,
        WiFiCountryHU,
        WiFiCountryIE,
        WiFiCountryIN,
        WiFiCountryIS,
        WiFiCountryIT,
        WiFiCountryJP,
        WiFiCountryKR,
        WiFiCountryLI,
        WiFiCountryLT,
        WiFiCountryLU,
        WiFiCountryLV,
        WiFiCountryMT,
        WiFiCountryMX,
        WiFiCountryNL,
        WiFiCountryNO,
        WiFiCountryNZ,
        WiFiCountryPL,
        WiFiCountryPT,
        WiFiCountryRO,
        WiFiCountrySE,
        WiFiCountrySI,
        WiFiCountrySK,
        WiFiCountryTW,
        WiFiCountryUS,
    };

    enum_opt_t wifiContryOptions = {
        { "01", WiFiCountry01 }, { "AT", WiFiCountryAT }, { "AU", WiFiCountryAU }, { "BE", WiFiCountryBE }, { "BG", WiFiCountryBG },
        { "BR", WiFiCountryBR }, { "CA", WiFiCountryCA }, { "CH", WiFiCountryCH }, { "CN", WiFiCountryCN }, { "CY", WiFiCountryCY },
        { "CZ", WiFiCountryCZ }, { "DE", WiFiCountryDE }, { "DK", WiFiCountryDK }, { "EE", WiFiCountryEE }, { "ES", WiFiCountryES },
        { "FI", WiFiCountryFI }, { "FR", WiFiCountryFR }, { "GB", WiFiCountryGB }, { "GR", WiFiCountryGR }, { "HK", WiFiCountryHK },
        { "HR", WiFiCountryHR }, { "HU", WiFiCountryHU }, { "IE", WiFiCountryIE }, { "IN", WiFiCountryIN }, { "IS", WiFiCountryIS },
        { "IT", WiFiCountryIT }, { "JP", WiFiCountryJP }, { "KR", WiFiCountryKR }, { "LI", WiFiCountryLI }, { "LT", WiFiCountryLT },
        { "LU", WiFiCountryLU }, { "LV", WiFiCountryLV }, { "MT", WiFiCountryMT }, { "MX", WiFiCountryMX }, { "NL", WiFiCountryNL },
        { "NO", WiFiCountryNO }, { "NZ", WiFiCountryNZ }, { "PL", WiFiCountryPL }, { "PT", WiFiCountryPT }, { "RO", WiFiCountryRO },
        { "SE", WiFiCountrySE }, { "SI", WiFiCountrySI }, { "SK", WiFiCountrySK }, { "TW", WiFiCountryTW }, { "US", WiFiCountryUS },
    };

    EnumSetting* wifi_mode;

    StringSetting* wifi_sta_ssid;
    StringSetting* wifi_sta_password;

    EnumSetting*   wifi_fast_scan;
    EnumSetting*   wifi_sta_min_security;
    EnumSetting*   wifi_sta_mode;
    IPaddrSetting* wifi_sta_ip;
    IPaddrSetting* wifi_sta_gateway;
    IPaddrSetting* wifi_sta_netmask;
    EnumSetting*   wifi_sta_ssdp;

    StringSetting*   wifi_ap_ssid;
    PasswordSetting* wifi_ap_password;
    EnumSetting*     wifi_ap_country;

    IPaddrSetting* wifi_ap_ip;

    IntSetting* wifi_ap_channel;

    HostnameSetting* wifi_hostname;

    enum_opt_t staModeOptions = {
        { "DHCP", DHCP_MODE },
        { "Static", STATIC_MODE },
    };

    enum_opt_t staSecurityOptions = {
        { "OPEN", WIFI_AUTH_OPEN },
        { "WEP", WIFI_AUTH_WEP },
        { "WPA-PSK", WIFI_AUTH_WPA_PSK },
        { "WPA2-PSK", WIFI_AUTH_WPA2_PSK },
        { "WPA-WPA2-PSK", WIFI_AUTH_WPA_WPA2_PSK },
        { "WPA2-ENTERPRISE", WIFI_AUTH_WPA2_ENTERPRISE },
    };

    static void print_mac(Channel& out, const char* prefix, const char* mac) { log_stream(out, prefix << " (" << mac << ")"); }

    static Error showIP(const char* parameter, AuthenticationLevel auth_level, Channel& out) {  // ESP111
        log_stream(out, parameter << IP_string(WiFi.getMode() == WIFI_STA ? WiFi.localIP() : WiFi.softAPIP()));
        return Error::Ok;
    }

    static Error showSetStaParams(const char* parameter, AuthenticationLevel auth_level, Channel& out) {  // ESP103
        if (*parameter == '\0') {
            log_stream(out,
                       "IP:" << wifi_sta_ip->getStringValue() << " GW:" << wifi_sta_gateway->getStringValue()
                             << " MSK:" << wifi_sta_netmask->getStringValue());
            return Error::Ok;
        }
        std::string gateway, netmask, ip;
        if (!(get_param(parameter, "GW", gateway) && get_param(parameter, "MSK", netmask) && get_param(parameter, "IP", ip))) {
            return Error::InvalidValue;
        }

        Error err = wifi_sta_ip->setStringValue(ip);
        if (err == Error::Ok) {
            err = wifi_sta_netmask->setStringValue(netmask);
        }
        if (err == Error::Ok) {
            err = wifi_sta_gateway->setStringValue(gateway);
        }
        return err;
    }

    void addIdValueObject(JSONencoder& j, const char* id, const char* value) {
        j.begin_object();
        j.member("id", id);
        j.member("value", value);
        j.end_object();
    }

    void addIdValueObject(JSONencoder& j, const char* id, const std::string& value) {
        j.begin_object();
        j.member("id", id);
        j.member("value", value);
        j.end_object();
    }

    void addIdValueObject(JSONencoder& j, const char* id, int value) {
        j.begin_object();
        j.member("id", id);
        j.member("value", std::to_string(value));
        j.end_object();
    }

    void WiFiConfig::addWifiStatsToArray(JSONencoder& j) {
        addIdValueObject(j, "Sleep mode", WiFi.getSleep() ? "Modem" : "None");
        int mode = WiFi.getMode();
        if (mode != WIFI_MODE_NULL) {
            //Is OTA available ?
            size_t flashsize = 0;
            if (esp_ota_get_running_partition()) {
                const esp_partition_t* partition = esp_ota_get_next_update_partition(NULL);
                if (partition) {
                    flashsize = partition->size;
                }
            }
            addIdValueObject(j, "Available Size for update", formatBytes(flashsize));
            addIdValueObject(j, "Available Size for LocalFS", formatBytes(localfs_size()));
            addIdValueObject(j, "Web port", webServer.port());
            addIdValueObject(j, "Data port", telnetServer.port());
            addIdValueObject(j, "Hostname", wifi_config.Hostname());
        }

        switch (mode) {
            case WIFI_STA:

                addIdValueObject(j, "Current WiFi Mode", std::string("STA (") + WiFi.macAddress().c_str() + ")");

                if (WiFi.isConnected()) {  //in theory no need but ...
                    addIdValueObject(j, "Connected to", WiFi.SSID().c_str());
                    addIdValueObject(j, "Signal", std::string("") + std::to_string(wifi_config.getSignal(WiFi.RSSI())) + "%");

                    uint8_t PhyMode;
                    esp_wifi_get_protocol(WIFI_IF_STA, &PhyMode);
                    const char* modeName;
                    switch (PhyMode) {
                        case WIFI_PROTOCOL_11B | WIFI_PROTOCOL_11G | WIFI_PROTOCOL_11N:
                            modeName = "11n";
                            break;
                        case WIFI_PROTOCOL_11B | WIFI_PROTOCOL_11G:
                            modeName = "11g";
                            break;
                        case WIFI_PROTOCOL_11B:
                            modeName = "11b";
                            break;
                        default:
                            modeName = "???";
                    }

                    addIdValueObject(j, "Phy Mode: ", modeName);
                    addIdValueObject(j, "Channel: ", WiFi.channel());

                    tcpip_adapter_dhcp_status_t dhcp_status;
                    tcpip_adapter_dhcpc_get_status(TCPIP_ADAPTER_IF_STA, &dhcp_status);
                    addIdValueObject(j, "IP Mode: ", (dhcp_status == TCPIP_ADAPTER_DHCP_STARTED ? "DHCP" : "Static"));
                    addIdValueObject(j, "IP: ", IP_string(WiFi.localIP()));
                    addIdValueObject(j, "Gateway: ", IP_string(WiFi.gatewayIP()));
                    addIdValueObject(j, "Mask: ", IP_string(WiFi.subnetMask()));
                    addIdValueObject(j, "DNS: ", IP_string(WiFi.dnsIP()));

                }  //this is web command so connection => no command
                addIdValueObject(j, "Disabled Mode", std::string("AP (") + WiFi.softAPmacAddress().c_str() + ")");
                break;
            case WIFI_AP:
                addIdValueObject(j, "Current WiFi Mode", std::string("AP (") + WiFi.softAPmacAddress().c_str() + ")");
                wifi_config_t  conf;
                wifi_country_t country;
                esp_wifi_get_config(WIFI_IF_AP, &conf);
                esp_wifi_get_country(&country);
                addIdValueObject(j, "SSID: ", (const char*)conf.ap.ssid);
                addIdValueObject(j, "Visible: ", (conf.ap.ssid_hidden == 0 ? "Yes" : "No"));
                addIdValueObject(j,
                                 "Radio country set: ",
                                 std::string("") + country.cc + " (channels " + std::to_string(country.schan) + "-" +
                                     std::to_string((country.schan + country.nchan - 1)) + ", max power " +
                                     std::to_string(country.max_tx_power) + "dBm)");

                const char* mode;
                switch (conf.ap.authmode) {
                    case WIFI_AUTH_OPEN:
                        mode = "None";
                        break;
                    case WIFI_AUTH_WEP:
                        mode = "WEP";
                        break;
                    case WIFI_AUTH_WPA_PSK:
                        mode = "WPA-PSK";
                        break;
                    case WIFI_AUTH_WPA2_PSK:
                        mode = "WPA2-PSK";
                        break;
                    case WIFI_AUTH_WPA_WPA2_PSK:
                        mode = "WPA-WPA2-PSK";
                        break;
                    default:
                        mode = "WPA/WPA2";
                }

                addIdValueObject(j, "Authentication", mode);
                addIdValueObject(j, "Max Connections", conf.ap.max_connection);

                tcpip_adapter_dhcp_status_t dhcp_status;
                tcpip_adapter_dhcps_get_status(TCPIP_ADAPTER_IF_AP, &dhcp_status);
                addIdValueObject(j, "DHCP Server", (dhcp_status == TCPIP_ADAPTER_DHCP_STARTED ? "Started" : "Stopped"));

                addIdValueObject(j, "IP", IP_string(WiFi.softAPIP()));

                tcpip_adapter_ip_info_t ip_AP;
                tcpip_adapter_get_ip_info(TCPIP_ADAPTER_IF_AP, &ip_AP);
                addIdValueObject(j, "Gateway", IP_string(IPAddress(ip_AP.gw.addr)));
                addIdValueObject(j, "Mask", IP_string(IPAddress(ip_AP.netmask.addr)));

                wifi_sta_list_t          station;
                tcpip_adapter_sta_list_t tcpip_sta_list;
                esp_wifi_ap_get_sta_list(&station);
                tcpip_adapter_get_sta_list(&station, &tcpip_sta_list);
                addIdValueObject(j, "Connected channels", station.num);

                for (int i = 0; i < station.num; i++) {
                    addIdValueObject(j,
                                     "",
                                     std::string("") + wifi_config.mac2str(tcpip_sta_list.sta[i].mac) + " " +
                                         IP_string(IPAddress(tcpip_sta_list.sta[i].ip.addr)));
                }
                addIdValueObject(j, "Disabled Mode", std::string("STA (") + WiFi.macAddress().c_str() + ")");
                break;
            case WIFI_AP_STA:  //we should not be in this state but just in case ....
                addIdValueObject(j, "Mixed", std::string("STA (") + WiFi.macAddress().c_str() + ")");
                addIdValueObject(j, "Mixed", std::string("AP (") + WiFi.softAPmacAddress().c_str() + ")");
                break;
            default:  //we should not be there if no wifi ....

                addIdValueObject(j, "Current WiFi Mode", "Off");
                break;
        }
    }

    void WiFiConfig::showWifiStats(Channel& out) {
        log_stream(out, "Sleep mode: " << (WiFi.getSleep() ? "Modem" : "None"));
        int mode = WiFi.getMode();
        if (mode != WIFI_MODE_NULL) {
            //Is OTA available ?
            size_t flashsize = 0;
            if (esp_ota_get_running_partition()) {
                const esp_partition_t* partition = esp_ota_get_next_update_partition(NULL);
                if (partition) {
                    flashsize = partition->size;
                }
            }
            log_stream(out, "Available Size for update: " << formatBytes(flashsize));
            log_stream(out, "Available Size for LocalFS: " << formatBytes(localfs_size()));
            log_stream(out, "Web port: " << webServer.port());
            log_stream(out, "Data port: " << telnetServer.port());
            log_stream(out, "Hostname: " << wifi_config.Hostname());
        }

        switch (mode) {
            case WIFI_STA:
                print_mac(out, "Current WiFi Mode: STA", WiFi.macAddress().c_str());

                if (WiFi.isConnected()) {  //in theory no need but ...
                    log_stream(out, "Connected to: " << WiFi.SSID().c_str());
                    log_stream(out, "Signal: " << wifi_config.getSignal(WiFi.RSSI()) << "%");

                    uint8_t PhyMode;
                    esp_wifi_get_protocol(WIFI_IF_STA, &PhyMode);
                    const char* phyModeName;
                    switch (PhyMode) {
                        case WIFI_PROTOCOL_11B | WIFI_PROTOCOL_11G | WIFI_PROTOCOL_11N:
                            phyModeName = "11n";
                            break;
                        case WIFI_PROTOCOL_11B | WIFI_PROTOCOL_11G:
                            phyModeName = "11g";
                            break;
                        case WIFI_PROTOCOL_11B:
                            phyModeName = "11b";
                            break;
                        default:
                            phyModeName = "???";
                    }
                    log_stream(out, "Phy Mode: " << phyModeName);
                    log_stream(out, "Channel: " << WiFi.channel());

                    tcpip_adapter_dhcp_status_t dhcp_status;
                    tcpip_adapter_dhcpc_get_status(TCPIP_ADAPTER_IF_STA, &dhcp_status);
                    log_stream(out, "IP Mode: " << (dhcp_status == TCPIP_ADAPTER_DHCP_STARTED ? "DHCP" : "Static"));
                    log_stream(out, "IP: " << IP_string(WiFi.localIP()));
                    log_stream(out, "Gateway: " << IP_string(WiFi.gatewayIP()));
                    log_stream(out, "Mask: " << IP_string(WiFi.subnetMask()));
                    log_stream(out, "DNS: " << IP_string(WiFi.dnsIP()));

                }  //this is web command so connection => no command
                print_mac(out, "Disabled Mode: AP", WiFi.softAPmacAddress().c_str());
                break;
            case WIFI_AP:
                print_mac(out, "Current WiFi Mode: AP", WiFi.softAPmacAddress().c_str());

                wifi_config_t  conf;
                wifi_country_t country;
                esp_wifi_get_config(WIFI_IF_AP, &conf);
                esp_wifi_get_country(&country);
                log_stream(out, "SSID: " << (const char*)conf.ap.ssid);
                log_stream(out, "Visible: " << (conf.ap.ssid_hidden == 0 ? "Yes" : "No"));
                log_stream(out,
                           "Radio country set: " << country.cc[0] << country.cc[1] << " (channels " << country.schan << "-"
                                                 << (country.schan + country.nchan - 1) << ", max power " << country.max_tx_power << "dBm)");

                const char* mode;
                switch (conf.ap.authmode) {
                    case WIFI_AUTH_OPEN:
                        mode = "None";
                        break;
                    case WIFI_AUTH_WEP:
                        mode = "WEP";
                        break;
                    case WIFI_AUTH_WPA_PSK:
                        mode = "WPA-PSK";
                        break;
                    case WIFI_AUTH_WPA2_PSK:
                        mode = "WPA2-PSK";
                        break;
                    case WIFI_AUTH_WPA_WPA2_PSK:
                        mode = "WPA-WPA2-PSK";
                        break;
                    default:
                        mode = "WPA/WPA2";
                }

                log_stream(out, "Authentication: " << mode);
                log_stream(out, "Max Connections: " << conf.ap.max_connection);

                tcpip_adapter_dhcp_status_t dhcp_status;
                tcpip_adapter_dhcps_get_status(TCPIP_ADAPTER_IF_AP, &dhcp_status);
                log_stream(out, "DHCP Server: " << (dhcp_status == TCPIP_ADAPTER_DHCP_STARTED ? "Started" : "Stopped"));

                log_stream(out, "IP: " << IP_string(WiFi.softAPIP()));

                tcpip_adapter_ip_info_t ip_AP;
                tcpip_adapter_get_ip_info(TCPIP_ADAPTER_IF_AP, &ip_AP);
                log_stream(out, "Gateway: " << IP_string(IPAddress(ip_AP.gw.addr)));
                log_stream(out, "Mask: " << IP_string(IPAddress(ip_AP.netmask.addr)));

                wifi_sta_list_t          station;
                tcpip_adapter_sta_list_t tcpip_sta_list;
                esp_wifi_ap_get_sta_list(&station);
                tcpip_adapter_get_sta_list(&station, &tcpip_sta_list);
                log_stream(out, "Connected channels: " << station.num);

                for (int i = 0; i < station.num; i++) {
                    log_stream(
                        out, wifi_config.mac2str(tcpip_sta_list.sta[i].mac) << " " << IP_string(IPAddress(tcpip_sta_list.sta[i].ip.addr)));
                }
                print_mac(out, "Disabled Mode: STA", WiFi.macAddress().c_str());
                break;
            case WIFI_AP_STA:  //we should not be in this state but just in case ....
                log_string(out, "");

                print_mac(out, "Mixed: STA", WiFi.macAddress().c_str());
                print_mac(out, "Mixed: AP", WiFi.softAPmacAddress().c_str());
                break;
            default:  //we should not be there if no wifi ....

                log_string(out, "Current WiFi Mode: Off");
                break;
        }

        LogStream s(out, "Notifications: ");
        s << (notificationsService.started() ? "Enabled" : "Disabled");
        if (notificationsService.started()) {
            s << "(" << notificationsService.getTypeString() << ")";
        }
    }

    const char* WiFiConfig::modeName() {
        switch (WiFi.getMode()) {
            case WIFI_MODE_NULL:
                return "None";
            case WIFI_STA:
                return "STA";
            case WIFI_AP:
                return "AP";
            default:
                return "?";
        }
    }

    std::string WiFiConfig::_hostname("");
    bool        WiFiConfig::_events_registered = false;

    WiFiConfig::WiFiConfig() {
        new WebCommand(NULL, WEBCMD, WU, "ESP410", "WiFi/ListAPs", listAPs);

        wifi_hostname = new HostnameSetting("Hostname", "ESP112", "Hostname", DEFAULT_HOSTNAME);

        wifi_ap_channel  = new IntSetting("AP Channel", WEBSET, WA, "ESP108", "AP/Channel", DEFAULT_AP_CHANNEL, MIN_CHANNEL, MAX_CHANNEL);
        wifi_ap_ip       = new IPaddrSetting("AP Static IP", WEBSET, WA, "ESP107", "AP/IP", DEFAULT_AP_IP);
        wifi_ap_password = new PasswordSetting("AP Password", "ESP106", "AP/Password", DEFAULT_AP_PWD);
        wifi_ap_ssid     = new StringSetting("AP SSID", WEBSET, WA, "ESP105", "AP/SSID", DEFAULT_AP_SSID, MIN_SSID_LENGTH, MAX_SSID_LENGTH);
        wifi_ap_country  = new EnumSetting("AP regulatory domain", WEBSET, WA, NULL, "AP/Country", WiFiCountry01, &wifiContryOptions);
        wifi_sta_ssdp = new EnumSetting("SSDP and mDNS enable", WEBSET, WA, NULL, "Sta/SSDP/Enable", DEFAULT_STA_SSDP_ENABLED, &onoffOptions);
        wifi_sta_netmask = new IPaddrSetting("Station Static Mask", WEBSET, WA, NULL, "Sta/Netmask", DEFAULT_STA_MK);
        wifi_sta_gateway = new IPaddrSetting("Station Static Gateway", WEBSET, WA, NULL, "Sta/Gateway", DEFAULT_STA_GW);
        wifi_sta_ip      = new IPaddrSetting("Station Static IP", WEBSET, WA, NULL, "Sta/IP", DEFAULT_STA_IP);
        wifi_sta_mode    = new EnumSetting("Station IP Mode", WEBSET, WA, "ESP102", "Sta/IPMode", DEFAULT_STA_IP_MODE, &staModeOptions);
        wifi_fast_scan   = new EnumSetting("WiFi Fast Scan", WEBSET, WA, NULL, "WiFi/FastScan", 0, &onoffOptions);
        wifi_sta_min_security =
            new EnumSetting("Station IP Mode", WEBSET, WA, NULL, "Sta/MinSecurity", DEFAULT_STA_MIN_SECURITY, &staSecurityOptions);
        wifi_sta_password = new PasswordSetting("Station Password", "ESP101", "Sta/Password", DEFAULT_STA_PWD);
        wifi_sta_ssid =
            new StringSetting("Station SSID", WEBSET, WA, "ESP100", "Sta/SSID", DEFAULT_STA_SSID, MIN_SSID_LENGTH, MAX_SSID_LENGTH);

        wifi_mode = new EnumSetting("WiFi mode", WEBSET, WA, "ESP116", "WiFi/Mode", WiFiFallback, &wifiModeOptions);

        new WebCommand(NULL, WEBCMD, WG, "ESP111", "System/IP", showIP);
        new WebCommand("IP=ipaddress MSK=netmask GW=gateway", WEBCMD, WA, "ESP103", "Sta/Setup", showSetStaParams);
    }

    //just simple helper to convert mac address to string
    char* WiFiConfig::mac2str(uint8_t mac[8]) {
        static char macstr[18];
        if (0 > sprintf(macstr, "%02X:%02X:%02X:%02X:%02X:%02X", mac[0], mac[1], mac[2], mac[3], mac[4], mac[5])) {
            strcpy(macstr, "00:00:00:00:00:00");
        }
        return macstr;
    }

    std::string WiFiConfig::webInfo() {
        std::string s;
        s += " # webcommunication: Sync: ";
        s += std::to_string(webServer.port() + 1) + ":";
        switch (WiFi.getMode()) {
            case WIFI_MODE_AP:
                s += IP_string(WiFi.softAPIP());
                break;
            case WIFI_MODE_STA:
                s += IP_string(WiFi.localIP());
                break;
            case WIFI_MODE_APSTA:
                s += IP_string(WiFi.softAPIP());
                break;
            default:
                s += "0.0.0.0";
                break;
        }
        s += " # hostname:" + wifi_config.Hostname();
        if (WiFi.getMode() == WIFI_AP) {
            s += "(AP mode)";
        }
        return s;
    }

    std::string WiFiConfig::station_info() {
        std::string result;

        if ((WiFi.getMode() == WIFI_MODE_STA) || (WiFi.getMode() == WIFI_MODE_APSTA)) {
            result += "Mode=STA:SSID=";
            result += WiFi.SSID().c_str();
            result += ":Status=";
            result += (WiFi.status() == WL_CONNECTED) ? "Connected" : "Not connected";
            result += ":IP=";
            result += IP_string(WiFi.localIP());
            result += ":MAC=";
            std::string mac(WiFi.macAddress().c_str());
            std::replace(mac.begin(), mac.end(), ':', '-');
            result += mac;
        }
        return result;
    }

    std::string WiFiConfig::ap_info() {
        std::string result;

        if ((WiFi.getMode() == WIFI_MODE_AP) || (WiFi.getMode() == WIFI_MODE_APSTA)) {
            if (WiFi.getMode() == WIFI_MODE_APSTA) {
                result += "]\n[MSG:";
            }
            result += "Mode=AP:SSID=";
            wifi_config_t conf;
            esp_wifi_get_config(WIFI_IF_AP, &conf);
            result += (const char*)conf.ap.ssid;
            result += ":IP=";
            result += IP_string(WiFi.softAPIP());
            result += ":MAC=";
            std::string mac(WiFi.softAPmacAddress().c_str());
            std::replace(mac.begin(), mac.end(), ':', '-');
            result += mac;
        }
        return result;
    }

    /**
     * WiFi events
     * SYSTEM_EVENT_WIFI_READY               < ESP32 WiFi ready
     * SYSTEM_EVENT_SCAN_DONE                < ESP32 finish scanning AP
     * SYSTEM_EVENT_STA_START                < ESP32 station start
     * SYSTEM_EVENT_STA_STOP                 < ESP32 station stop
     * SYSTEM_EVENT_STA_CONNECTED            < ESP32 station connected to AP
     * SYSTEM_EVENT_STA_DISCONNECTED         < ESP32 station disconnected from AP
     * SYSTEM_EVENT_STA_AUTHMODE_CHANGE      < the auth mode of AP connected by ESP32 station changed
     * SYSTEM_EVENT_STA_GOT_IP               < ESP32 station got IP from connected AP
     * SYSTEM_EVENT_STA_LOST_IP              < ESP32 station lost IP and the IP is reset to 0
     * SYSTEM_EVENT_STA_WPS_ER_SUCCESS       < ESP32 station wps succeeds in enrollee mode
     * SYSTEM_EVENT_STA_WPS_ER_FAILED        < ESP32 station wps fails in enrollee mode
     * SYSTEM_EVENT_STA_WPS_ER_TIMEOUT       < ESP32 station wps timeout in enrollee mode
     * SYSTEM_EVENT_STA_WPS_ER_PIN           < ESP32 station wps pin code in enrollee mode
     * SYSTEM_EVENT_AP_START                 < ESP32 soft-AP start
     * SYSTEM_EVENT_AP_STOP                  < ESP32 soft-AP stop
     * SYSTEM_EVENT_AP_STACONNECTED          < a station connected to ESP32 soft-AP
     * SYSTEM_EVENT_AP_STADISCONNECTED       < a station disconnected from ESP32 soft-AP
     * SYSTEM_EVENT_AP_PROBEREQRECVED        < Receive probe request packet in soft-AP interface
     * SYSTEM_EVENT_GOT_IP6                  < ESP32 station or ap or ethernet interface v6IP addr is preferred
     * SYSTEM_EVENT_ETH_START                < ESP32 ethernet start
     * SYSTEM_EVENT_ETH_STOP                 < ESP32 ethernet stop
     * SYSTEM_EVENT_ETH_CONNECTED            < ESP32 ethernet phy link up
     * SYSTEM_EVENT_ETH_DISCONNECTED         < ESP32 ethernet phy link down
     * SYSTEM_EVENT_ETH_GOT_IP               < ESP32 ethernet got IP from connected AP
     * SYSTEM_EVENT_MAX
     */

    void WiFiConfig::WiFiEvent(WiFiEvent_t event) {
        switch (event) {
            case SYSTEM_EVENT_STA_GOT_IP:
                break;
            case SYSTEM_EVENT_STA_DISCONNECTED:
                log_info("WiFi Disconnected");
                break;
            default:
                //log_info("WiFi event:" << event);
                break;
        }
    }

    /*
     * Get WiFi signal strength
     */
    int32_t WiFiConfig::getSignal(int32_t RSSI) {
        if (RSSI <= -100) {
            return 0;
        }
        if (RSSI >= -50) {
            return 100;
        }
        return 2 * (RSSI + 100);
    }

    /*
     * Connect client to AP
     */

    bool WiFiConfig::ConnectSTA2AP() {
        std::string msg, msg_out;
        uint8_t     dot = 0;
        for (size_t i = 0; i < 10; ++i) {
            switch (WiFi.status()) {
                case WL_NO_SSID_AVAIL:
                    log_info("No SSID");
                    return false;
                case WL_CONNECT_FAILED:
                    log_info("Connection failed");
                    return false;
                case WL_CONNECTED:
                    log_info("Connected - IP is " << IP_string(WiFi.localIP()));
                    return true;
                default:
                    if ((dot > 3) || (dot == 0)) {
                        dot     = 0;
                        msg_out = "Connecting";
                    }
                    msg_out += ".";
                    msg = msg_out;
                    dot++;
                    break;
            }
            log_info(msg);
            delay_ms(2000);  // Give it some time to connect
        }
        return false;
    }

    /*
     * Start client mode (Station)
     */

    bool WiFiConfig::StartSTA() {
        //stop active service
        wifi_services.end();
        //Sanity check
        if ((WiFi.getMode() == WIFI_STA) || (WiFi.getMode() == WIFI_AP_STA)) {
            WiFi.disconnect();
        }
        if ((WiFi.getMode() == WIFI_AP) || (WiFi.getMode() == WIFI_AP_STA)) {
            WiFi.softAPdisconnect();
        }

        WiFi.enableAP(false);

        // Set the number of receive and transmit buffers that the
        // WiFi stack can use.  Making these numbers too large
        // can eat up a lot of memory at 1.6K per buffer.  It
        // can be especially bad when there are many dynamic buffers,
        // If there are too few Rx buffers, file upload can fail,
        // possibly due to IP packet fragments getting lost.  The limit
        // for what works seems to be 4 static, 4 dynamic.
        // allowing external network traffic to use a lot of the heap.
        // The bawin parameters are for AMPDU aggregation.
        // rx: static dynamic bawin  tx: static dynamic bawin cache
        WiFi.setBuffers(4, 5, 0, 4, 0, 0, 4);

        //SSID
        const char* SSID = wifi_sta_ssid->get();
        if (strlen(SSID) == 0) {
            log_info("STA SSID is not set");
            return false;
        }
        //Hostname needs to be set before mode to take effect
        WiFi.setHostname(wifi_hostname->get());
        WiFi.mode(WIFI_STA);
        WiFi.setMinSecurity(static_cast<wifi_auth_mode_t>(wifi_sta_min_security->get()));
        WiFi.setScanMethod(wifi_fast_scan->get() ? WIFI_FAST_SCAN : WIFI_ALL_CHANNEL_SCAN);
        //Get parameters for STA
        //password
        const char* password = wifi_sta_password->get();
        int8_t      IP_mode  = wifi_sta_mode->get();
        int32_t     IP       = wifi_sta_ip->get();
        int32_t     GW       = wifi_sta_gateway->get();
        int32_t     MK       = wifi_sta_netmask->get();
        //if not DHCP
        if (IP_mode != DHCP_MODE) {
            IPAddress ip(IP), mask(MK), gateway(GW);
            WiFi.config(ip, gateway, mask);
        }
        if (WiFi.begin(SSID, (strlen(password) > 0) ? password : NULL)) {
            log_info("Connecting to STA SSID:" << SSID);
            return ConnectSTA2AP();
        } else {
            log_info("Starting client failed");
            return false;
        }
    }

    /**
     * Setup and start Access point
     */

    bool WiFiConfig::StartAP() {
        //Sanity check
        if ((WiFi.getMode() == WIFI_STA) || (WiFi.getMode() == WIFI_AP_STA)) {
            WiFi.disconnect();
        }
        if ((WiFi.getMode() == WIFI_AP) || (WiFi.getMode() == WIFI_AP_STA)) {
            WiFi.softAPdisconnect();
        }

        WiFi.enableSTA(false);
        WiFi.mode(WIFI_AP);

        const char* country = wifi_ap_country->getStringValue();
        if (ESP_OK != esp_wifi_set_country_code(country, true)) {
            log_error("failed to set Wifi regulatory domain to " << country);
        }

        //auto comms = config->_comms;  // _comms is automatically created in afterParse
        //auto ap    = comms->_apConfig;
        // ap might be nullpt if there is an explicit comms: with no wifi_ap:
        // If a _comms node is created automatically, a default AP config is created too
        // if (!ap) {
        //     return false;
        // }

        //Get parameters for AP
        //SSID
        const char* SSID = wifi_ap_ssid->get();
        if (strlen(SSID) == 0) {
            SSID = DEFAULT_AP_SSID;
        }

        const char* password = wifi_ap_password->get();

        int8_t channel = int8_t(wifi_ap_channel->get());
        if (channel == 0) {
            channel = DEFAULT_AP_CHANNEL;
        }

        IPAddress ip(wifi_ap_ip->get());
        IPAddress mask;
        mask.fromString(DEFAULT_AP_MK);

        log_info("AP SSID " << SSID << " IP " << IP_string(ip) << " mask " << IP_string(mask) << " channel " << channel);

        //Set static IP
        WiFi.softAPConfig(ip, ip, mask);

        //Start AP
        if (WiFi.softAP(SSID, (strlen(password) > 0) ? password : NULL, channel)) {
            log_info("AP started");
            return true;
        }

        log_info("AP did not start");
        return false;
    }

    /**
     * Stop WiFi
     */

    void WiFiConfig::reset() {
        WiFi.persistent(false);
        WiFi.disconnect(true);
        WiFi.enableSTA(false);
        WiFi.enableAP(false);
        WiFi.mode(WIFI_OFF);
    }

    void WiFiConfig::StopWiFi() {
        if (WiFi.getMode() != WIFI_MODE_NULL) {
            if ((WiFi.getMode() == WIFI_STA) || (WiFi.getMode() == WIFI_AP_STA)) {
                WiFi.disconnect(true);
            }
            if ((WiFi.getMode() == WIFI_AP) || (WiFi.getMode() == WIFI_AP_STA)) {
                WiFi.softAPdisconnect(true);
            }
            wifi_services.end();
            WiFi.enableSTA(false);
            WiFi.enableAP(false);
            WiFi.mode(WIFI_OFF);
        }
        log_info("WiFi Off");
    }

    /**
     * begin WiFi setup
     */
    bool WiFiConfig::begin() {
        //stop active services
        wifi_services.end();

        switch (wifi_mode->get()) {
            case WiFiOff:
                log_info("WiFi is disabled");
                return false;
            case WiFiSTA:
                if (StartSTA()) {
                    goto wifi_on;
                }
                goto wifi_off;
            case WiFiFallback:
                if (StartSTA()) {
                    goto wifi_on;
                } else {  // STA failed, reset
                    WiFi.mode(WIFI_OFF);
                    esp_wifi_restore();
                    delay(100);
                }
                // fall through to fallback to AP mode
            case WiFiAP:
                if (StartAP()) {
                    goto wifi_on;
                }
                goto wifi_off;
        }

    wifi_off:
        log_info("WiFi off");
        WiFi.mode(WIFI_OFF);
        return false;

    wifi_on:
        //Get hostname
        _hostname = wifi_hostname->get();

        //setup events
        if (!_events_registered) {
            //cumulative function and no remove so only do once
            WiFi.onEvent(WiFiConfig::WiFiEvent);
            _events_registered = true;
        }
        esp_wifi_set_ps(WIFI_PS_NONE);
        log_info("WiFi on");
        wifi_services.begin();
        return true;
    }

    /**
     * End WiFi
     */
    void WiFiConfig::end() { StopWiFi(); }

    /**
     * Reset ESP
     */
    void WiFiConfig::reset_settings() {
        bool error = false;
        // XXX this is probably wrong for YAML land.
        // We might want this function to go away.
        for (Setting* s : Setting::List) {
            if (s->getDescription()) {
                s->setDefault();
            }
        }
        // TODO commit the changes and check that for errors
        if (error) {
            log_info("WiFi reset error");
        }
        log_info("WiFi reset done");
    }
    bool WiFiConfig::isOn() { return !(WiFi.getMode() == WIFI_MODE_NULL); }

    /**
     * Handle not critical actions that must be done in sync environment
     */
    void WiFiConfig::handle() { wifi_services.handle(); }

    // Used by js/scanwifidlg.js
<<<<<<< HEAD
    Error WiFiConfig::listAPs(const char* parameter, AuthenticationLevel auth_level, Channel& out) {  // ESP410
        JSONencoder j(true, &out);
=======
    Error WiFiConfig::listAPs(char* parameter, AuthenticationLevel auth_level, Channel& out) {  // ESP410
        JSONencoder j(false, &out);
>>>>>>> 5fc2267b
        j.begin();

        if (parameter != NULL && (strstr(parameter, "json=yes")) != NULL) {
            j.member("cmd", "410");
            j.member("status", "ok");
            j.begin_array("data");
        } else {
            j.begin_array("AP_LIST");
        }

        j.begin_array("AP_LIST");
        // An initial async scanNetworks was issued at startup, so there
        // is a good chance that scan information is already available.
        int n = WiFi.scanComplete();
        switch (n) {
            case -2:                      // Scan not triggered
                WiFi.scanNetworks(true);  // Begin async scan
                break;
            case -1:  // Scan in progress
                break;
            default:
                for (int i = 0; i < n; ++i) {
                    j.begin_object();
                    j.member("SSID", WiFi.SSID(i).c_str());
                    j.member("SIGNAL", wifi_config.getSignal(WiFi.RSSI(i)));
                    j.member("IS_PROTECTED", WiFi.encryptionType(i) != WIFI_AUTH_OPEN);
                    //            j->member("IS_PROTECTED", WiFi.encryptionType(i) == WIFI_AUTH_OPEN ? "0" : "1");
                    j.end_object();
                }
                WiFi.scanDelete();
                // Restart the scan in async mode so new data will be available
                // when we ask again.
                n = WiFi.scanComplete();
                if (n == -2) {
                    WiFi.scanNetworks(true);
                }
                break;
        }
        j.end_array();
        j.end();
        return Error::Ok;
    }

    WiFiConfig::~WiFiConfig() { end(); }
}
#endif<|MERGE_RESOLUTION|>--- conflicted
+++ resolved
@@ -900,13 +900,9 @@
     void WiFiConfig::handle() { wifi_services.handle(); }
 
     // Used by js/scanwifidlg.js
-<<<<<<< HEAD
+
     Error WiFiConfig::listAPs(const char* parameter, AuthenticationLevel auth_level, Channel& out) {  // ESP410
-        JSONencoder j(true, &out);
-=======
-    Error WiFiConfig::listAPs(char* parameter, AuthenticationLevel auth_level, Channel& out) {  // ESP410
         JSONencoder j(false, &out);
->>>>>>> 5fc2267b
         j.begin();
 
         if (parameter != NULL && (strstr(parameter, "json=yes")) != NULL) {
